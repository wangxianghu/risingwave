--- conflicted
+++ resolved
@@ -30,18 +30,6 @@
 flush;
 
 # Run CH-benCHmark queries
-<<<<<<< HEAD
-# include ./q01.slt.part --> precision error
-include ./q02.slt.part
-# include ./q03.slt.part --> no output
-# include ./q04.slt.part --> no output
-# include ./q05.slt.part --> no output
-# include ./q06.slt.part --> fails
-# include ./q07.slt.part --> no output
-# include ./q08.slt.part --> no output
-# include ./q09.slt.part --> no output
-# include ./q10.slt.part --> no output
-=======
 include ./q01.slt.part
 include ./q02.slt.part
 include ./q03.slt.part
@@ -52,21 +40,10 @@
 # include ./q08.slt.part --> no output
 include ./q09.slt.part
 include ./q10.slt.part
->>>>>>> 9435cfe8
 include ./q11.slt.part
 include ./q12.slt.part
 include ./q13.slt.part
 # include ./q14.slt.part --> panic, see issue: https://github.com/risingwavelabs/risingwave/issues/5563
-<<<<<<< HEAD
-# include ./q15.slt.part --> no output
-include ./q16.slt.part
-include ./q17.slt.part
-# include ./q18.slt.part --> no output
-include ./q19.slt.part
-# include ./q20.slt.part --> no output
-# include ./q21.slt.part --> no output
-# include ./q22.slt.part --> no output
-=======
 include ./q15.slt.part
 include ./q16.slt.part
 include ./q17.slt.part
@@ -75,7 +52,6 @@
 include ./q20.slt.part
 include ./q21.slt.part
 include ./q22.slt.part
->>>>>>> 9435cfe8
 
 include ./drop_sources.slt.part
 
