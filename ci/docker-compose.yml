version: "3.9"

services:
  db:
    image: postgres
    environment:
      - POSTGRES_USER=postgres
      - POSTGRES_PASSWORD=postgres
      - POSTGRES_INITDB_ARGS=--encoding=UTF-8 --lc-collate=C --lc-ctype=C
    ports:
      - '5432:5432'
    healthcheck:
      test: [ "CMD-SHELL", "pg_isready -U postgres" ]
      interval: 5s
      timeout: 5s
      retries: 5

  rw-build-env:
<<<<<<< HEAD
    image: public.ecr.aws/x5u3w5h6/rw-build-env:v20220722
    depends_on:
      mysql:
        condition: service_healthy
=======
    image: public.ecr.aws/x5u3w5h6/rw-build-env:v20220729
>>>>>>> 2df6f9c6
    volumes:
      - ..:/risingwave

  regress-test-env:
    image: public.ecr.aws/x5u3w5h6/rw-build-env:v20220729
    depends_on:
      db:
        condition: service_healthy
    volumes:
      - ..:/risingwave

  mysql:
    image: mysql/mysql-server:latest
    container_name: mysql
    ports:
      - '3306:3306'
    volumes:
      - ./init:/docker-entrypoint-initdb.d
    environment:
      - MYSQL_ALLOW_EMPTY_PASSWORD=true
    healthcheck:
      test: ["CMD", "mysqladmin" ,"ping", "-h", "localhost"]
      timeout: 40s
      retries: 5
    userns_mode: "host"
    pid: "host"
#     networks:
#       nw:
#         ipv4_address: 172.24.2.1

# networks:
#   nw:
#     driver: bridge
#     ipam:
#         driver: default
#         config:
#             - subnet: "172.24.2.0/16"<|MERGE_RESOLUTION|>--- conflicted
+++ resolved
@@ -16,14 +16,10 @@
       retries: 5
 
   rw-build-env:
-<<<<<<< HEAD
-    image: public.ecr.aws/x5u3w5h6/rw-build-env:v20220722
+    image: public.ecr.aws/x5u3w5h6/rw-build-env:v20220729
     depends_on:
       mysql:
         condition: service_healthy
-=======
-    image: public.ecr.aws/x5u3w5h6/rw-build-env:v20220729
->>>>>>> 2df6f9c6
     volumes:
       - ..:/risingwave
 
