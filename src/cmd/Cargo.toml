[package]
name = "risingwave_cmd"
version = { workspace = true }
edition = { workspace = true }
homepage = { workspace = true }
keywords = { workspace = true }
license = { workspace = true }
repository = { workspace = true }

[features]
static-link = ["workspace-config/enable-static-link"]
static-log-level = ["workspace-config/enable-static-log-level"]

[dependencies]
anyhow = "1"
clap = { version = "3", features = ["derive"] }
global_stats_alloc = { path = "../utils/global_stats_alloc" }
log = { version = "0.4" }
risingwave_compaction_test = { path = "../tests/compaction_test" }
risingwave_compactor = { path = "../storage/compactor" }
risingwave_compute = { path = "../compute" }
risingwave_ctl = { path = "../ctl" }
risingwave_frontend = { path = "../frontend" }
risingwave_meta = { path = "../meta" }
risingwave_rt = { path = "../utils/runtime" }
<<<<<<< HEAD
stats_alloc = { path = "../utils/stats_alloc" }
tikv-jemallocator = "0.5"
=======
stats_alloc = "0.1"
tikv-jemallocator = { version = "0.5", features = ["profiling", "stats"] }
>>>>>>> 86c5d8e9
tokio = { version = "0.2", package = "madsim-tokio", features = [
    "rt",
    "rt-multi-thread",
    "sync",
    "macros",
    "time",
    "signal",
    "fs",
    "tracing",
] }
tracing = { version = "0.1" }
workspace-config = { path = "../utils/workspace-config", optional = true }
workspace-hack = { path = "../workspace-hack" }

[[bin]]
name = "frontend"
path = "src/bin/frontend_node.rs"

[[bin]]
name = "meta-node"
path = "src/bin/meta_node.rs"

[[bin]]
name = "compute-node"
path = "src/bin/compute_node.rs"

[[bin]]
name = "compactor"
path = "src/bin/compactor.rs"

[[bin]]
name = "risectl"
path = "src/bin/ctl.rs"<|MERGE_RESOLUTION|>--- conflicted
+++ resolved
@@ -23,13 +23,8 @@
 risingwave_frontend = { path = "../frontend" }
 risingwave_meta = { path = "../meta" }
 risingwave_rt = { path = "../utils/runtime" }
-<<<<<<< HEAD
-stats_alloc = { path = "../utils/stats_alloc" }
-tikv-jemallocator = "0.5"
-=======
-stats_alloc = "0.1"
+task_stats_alloc = { path = "../utils/task_stats_alloc" }
 tikv-jemallocator = { version = "0.5", features = ["profiling", "stats"] }
->>>>>>> 86c5d8e9
 tokio = { version = "0.2", package = "madsim-tokio", features = [
     "rt",
     "rt-multi-thread",
@@ -41,6 +36,7 @@
     "tracing",
 ] }
 tracing = { version = "0.1" }
+
 workspace-config = { path = "../utils/workspace-config", optional = true }
 workspace-hack = { path = "../workspace-hack" }
 
