// Copyright 2022 Singularity Data
//
// Licensed under the Apache License, Version 2.0 (the "License");
// you may not use this file except in compliance with the License.
// You may obtain a copy of the License at
//
// http://www.apache.org/licenses/LICENSE-2.0
//
// Unless required by applicable law or agreed to in writing, software
// distributed under the License is distributed on an "AS IS" BASIS,
// WITHOUT WARRANTIES OR CONDITIONS OF ANY KIND, either express or implied.
// See the License for the specific language governing permissions and
// limitations under the License.

use std::convert::TryFrom;
use std::hash::Hash;
use std::sync::Arc;

use anyhow::anyhow;
use bytes::{Buf, BufMut, Bytes, BytesMut};
use risingwave_pb::data::DataType as ProstDataType;
use serde::{Deserialize, Serialize};

use crate::array::{ArrayError, ArrayResult, NULL_VAL_FOR_HASH};
mod native_type;
mod ops;
mod scalar_impl;

use std::fmt::{Debug, Display, Formatter};
use std::io::Cursor;
use std::str::FromStr;

pub use native_type::*;
use risingwave_pb::data::data_type::IntervalType::*;
use risingwave_pb::data::data_type::{IntervalType, TypeName};
pub use scalar_impl::*;
pub mod chrono_wrapper;
pub mod decimal;
pub mod interval;
pub mod struct_type;

mod ordered_float;

use chrono::{Datelike, Timelike};
pub use chrono_wrapper::{
    NaiveDateTimeWrapper, NaiveDateWrapper, NaiveTimeWrapper, UNIX_EPOCH_DAYS,
};
pub use decimal::Decimal;
pub use interval::*;
use itertools::Itertools;
pub use ops::{CheckedAdd, IsNegative};
pub use ordered_float::IntoOrdered;
use paste::paste;
use postgres_types::{ToSql, Type};
use strum_macros::EnumDiscriminants;

use self::struct_type::StructType;
use crate::array::{
    read_interval_unit, ArrayBuilderImpl, ListRef, ListValue, PrimitiveArrayItemType, StructRef,
    StructValue,
};

/// Parallel unit is the minimal scheduling unit.
pub type ParallelUnitId = u32;
pub type VnodeMapping = Vec<ParallelUnitId>;

// VirtualNode (a.k.a. VNode) is a minimal partition that a set of keys belong to. It is used for
// consistent hashing.
pub type VirtualNode = u8;
pub const VIRTUAL_NODE_SIZE: usize = std::mem::size_of::<VirtualNode>();
pub const VNODE_BITS: usize = 8;
pub const VIRTUAL_NODE_COUNT: usize = 1 << VNODE_BITS;

pub type OrderedF32 = ordered_float::OrderedFloat<f32>;
pub type OrderedF64 = ordered_float::OrderedFloat<f64>;

/// `EnumDiscriminants` will generate a `DataTypeName` enum with the same variants,
/// but without data fields.
#[derive(Debug, Clone, PartialEq, Eq, Hash, EnumDiscriminants)]
#[strum_discriminants(derive(strum_macros::EnumIter, Hash, Ord, PartialOrd))]
#[strum_discriminants(name(DataTypeName))]
#[strum_discriminants(vis(pub))]
pub enum DataType {
    Boolean,
    Int16,
    Int32,
    Int64,
    Float32,
    Float64,
    Decimal,
    Date,
    Varchar,
    Time,
    Timestamp,
    Timestampz,
    Interval,
    Struct(Arc<StructType>),
    List { datatype: Box<DataType> },
}

impl DataTypeName {
    pub fn is_scalar(&self) -> bool {
        match self {
            DataTypeName::Boolean
            | DataTypeName::Int16
            | DataTypeName::Int32
            | DataTypeName::Int64
            | DataTypeName::Decimal
            | DataTypeName::Float32
            | DataTypeName::Float64
            | DataTypeName::Varchar
            | DataTypeName::Date
            | DataTypeName::Timestamp
            | DataTypeName::Timestampz
            | DataTypeName::Time
            | DataTypeName::Interval => true,

            DataTypeName::Struct | DataTypeName::List => false,
        }
    }

    pub fn to_type(&self) -> Option<DataType> {
        let t = match self {
            DataTypeName::Boolean => DataType::Boolean,
            DataTypeName::Int16 => DataType::Int16,
            DataTypeName::Int32 => DataType::Int32,
            DataTypeName::Int64 => DataType::Int64,
            DataTypeName::Decimal => DataType::Decimal,
            DataTypeName::Float32 => DataType::Float32,
            DataTypeName::Float64 => DataType::Float64,
            DataTypeName::Varchar => DataType::Varchar,
            DataTypeName::Date => DataType::Date,
            DataTypeName::Timestamp => DataType::Timestamp,
            DataTypeName::Timestampz => DataType::Timestampz,
            DataTypeName::Time => DataType::Time,
            DataTypeName::Interval => DataType::Interval,
            DataTypeName::Struct | DataTypeName::List => {
                return None;
            }
        };
        Some(t)
    }
}

impl From<DataTypeName> for DataType {
    fn from(type_name: DataTypeName) -> Self {
        type_name.to_type().unwrap_or_else(|| panic!("Functions returning struct or list can not be inferred. Please use `FunctionCall::new_unchecked`."))
    }
}

pub fn unnested_list_type(datatype: DataType) -> DataType {
    match datatype {
        DataType::List { datatype } => unnested_list_type(*datatype),
        _ => datatype,
    }
}

impl From<&ProstDataType> for DataType {
    fn from(proto: &ProstDataType) -> DataType {
        match proto.get_type_name().expect("missing type field") {
            TypeName::Int16 => DataType::Int16,
            TypeName::Int32 => DataType::Int32,
            TypeName::Int64 => DataType::Int64,
            TypeName::Float => DataType::Float32,
            TypeName::Double => DataType::Float64,
            TypeName::Boolean => DataType::Boolean,
            TypeName::Varchar => DataType::Varchar,
            TypeName::Date => DataType::Date,
            TypeName::Time => DataType::Time,
            TypeName::Timestamp => DataType::Timestamp,
            TypeName::Timestampz => DataType::Timestampz,
            TypeName::Decimal => DataType::Decimal,
            TypeName::Interval => DataType::Interval,
            TypeName::Struct => {
                let fields: Vec<DataType> = proto.field_type.iter().map(|f| f.into()).collect_vec();
                let field_names: Vec<String> = proto.field_names.iter().cloned().collect_vec();
                DataType::new_struct(fields, field_names)
            }
            TypeName::List => DataType::List {
                // The first (and only) item is the list element type.
                datatype: Box::new((&proto.field_type[0]).into()),
            },
            TypeName::TypeUnspecified => unreachable!(),
        }
    }
}

impl Display for DataType {
    fn fmt(&self, f: &mut Formatter<'_>) -> std::fmt::Result {
        match self {
            DataType::Boolean => f.write_str("boolean"),
            DataType::Int16 => f.write_str("smallint"),
            DataType::Int32 => f.write_str("integer"),
            DataType::Int64 => f.write_str("bigint"),
            DataType::Float32 => f.write_str("real"),
            DataType::Float64 => f.write_str("double precision"),
            DataType::Decimal => f.write_str("numeric"),
            DataType::Date => f.write_str("date"),
            DataType::Varchar => f.write_str("varchar"),
            DataType::Time => f.write_str("time without time zone"),
            DataType::Timestamp => f.write_str("timestamp without time zone"),
            DataType::Timestampz => f.write_str("timestamp with time zone"),
            DataType::Interval => f.write_str("interval"),
            DataType::Struct(t) => {
                if t.field_names.is_empty() {
                    write!(f, "record")
                } else {
                    write!(
                        f,
                        "struct<{}>",
                        t.fields
                            .iter()
                            .zip_eq(t.field_names.iter())
                            .map(|(d, s)| format!("{} {}", s, d))
                            .join(",")
                    )
                }
            }
            DataType::List { datatype } => write!(f, "{}[]", datatype),
        }
    }
}

impl DataType {
    pub fn create_array_builder(&self, capacity: usize) -> ArrayBuilderImpl {
        use crate::array::*;
        match self {
            DataType::Boolean => BoolArrayBuilder::new(capacity).into(),
            DataType::Int16 => PrimitiveArrayBuilder::<i16>::new(capacity).into(),
            DataType::Int32 => PrimitiveArrayBuilder::<i32>::new(capacity).into(),
            DataType::Int64 => PrimitiveArrayBuilder::<i64>::new(capacity).into(),
            DataType::Float32 => PrimitiveArrayBuilder::<OrderedF32>::new(capacity).into(),
            DataType::Float64 => PrimitiveArrayBuilder::<OrderedF64>::new(capacity).into(),
            DataType::Decimal => DecimalArrayBuilder::new(capacity).into(),
            DataType::Date => NaiveDateArrayBuilder::new(capacity).into(),
            DataType::Varchar => Utf8ArrayBuilder::new(capacity).into(),
            DataType::Time => NaiveTimeArrayBuilder::new(capacity).into(),
            DataType::Timestamp => NaiveDateTimeArrayBuilder::new(capacity).into(),
            DataType::Timestampz => PrimitiveArrayBuilder::<i64>::new(capacity).into(),
            DataType::Interval => IntervalArrayBuilder::new(capacity).into(),
            DataType::Struct(t) => {
                StructArrayBuilder::with_meta(capacity, t.to_array_meta()).into()
            }
            DataType::List { datatype } => ListArrayBuilder::with_meta(
                capacity,
                ArrayMeta::List {
                    datatype: datatype.clone(),
                },
            )
            .into(),
        }
    }

    pub fn prost_type_name(&self) -> TypeName {
        match self {
            DataType::Int16 => TypeName::Int16,
            DataType::Int32 => TypeName::Int32,
            DataType::Int64 => TypeName::Int64,
            DataType::Float32 => TypeName::Float,
            DataType::Float64 => TypeName::Double,
            DataType::Boolean => TypeName::Boolean,
            DataType::Varchar => TypeName::Varchar,
            DataType::Date => TypeName::Date,
            DataType::Time => TypeName::Time,
            DataType::Timestamp => TypeName::Timestamp,
            DataType::Timestampz => TypeName::Timestampz,
            DataType::Decimal => TypeName::Decimal,
            DataType::Interval => TypeName::Interval,
            DataType::Struct { .. } => TypeName::Struct,
            DataType::List { .. } => TypeName::List,
        }
    }

    pub fn to_protobuf(&self) -> ProstDataType {
        let mut pb = ProstDataType {
            type_name: self.prost_type_name() as i32,
            is_nullable: true,
            ..Default::default()
        };
        match self {
            DataType::Struct(t) => {
                pb.field_type = t.fields.iter().map(|f| f.to_protobuf()).collect_vec();
                pb.field_names = t.field_names.clone();
            }
            DataType::List { datatype } => {
                pb.field_type = vec![datatype.to_protobuf()];
            }
            _ => {}
        }
        pb
    }

    pub fn is_numeric(&self) -> bool {
        matches!(
            self,
            DataType::Int16
                | DataType::Int32
                | DataType::Int64
                | DataType::Float32
                | DataType::Float64
                | DataType::Decimal
        )
    }

<<<<<<< HEAD
    pub fn is_scalar(&self) -> bool {
        matches!(
            self,
            DataType::Boolean
                | DataType::Int16
                | DataType::Int32
                | DataType::Int64
                | DataType::Decimal
                | DataType::Float32
                | DataType::Float64
                | DataType::Varchar
                | DataType::Date
                | DataType::Timestamp
                | DataType::Timestampz
                | DataType::Time
                | DataType::Interval
        )
=======
    pub fn is_int(&self) -> bool {
        matches!(self, DataType::Int16 | DataType::Int32 | DataType::Int64)
>>>>>>> 60d1d56a
    }

    /// Checks if memcomparable encoding of datatype is equivalent to its value encoding.
    pub fn mem_cmp_eq_value_enc(&self) -> bool {
        use DataType::*;
        match self {
            Boolean | Int16 | Int32 | Int64 => true,
            Float32 | Float64 | Decimal | Date | Varchar | Time | Timestamp | Timestampz
            | Interval => false,
            Struct(t) => t.fields.iter().all(|dt| dt.mem_cmp_eq_value_enc()),
            List { datatype } => datatype.mem_cmp_eq_value_enc(),
        }
    }

    pub fn new_struct(fields: Vec<DataType>, field_names: Vec<String>) -> Self {
        Self::Struct(
            StructType {
                fields,
                field_names,
            }
            .into(),
        )
    }
}

/// `Scalar` is a trait over all possible owned types in the evaluation
/// framework.
///
/// `Scalar` is reciprocal to `ScalarRef`. Use `as_scalar_ref` to get a
/// reference which has the same lifetime as `self`.
pub trait Scalar:
    std::fmt::Debug
    + Send
    + Sync
    + 'static
    + Clone
    + std::fmt::Debug
    + TryFrom<ScalarImpl, Error = ArrayError>
    + Into<ScalarImpl>
{
    /// Type for reference of `Scalar`
    type ScalarRefType<'a>: ScalarRef<'a, ScalarType = Self> + 'a
    where
        Self: 'a;

    /// Get a reference to current scalar.
    fn as_scalar_ref(&self) -> Self::ScalarRefType<'_>;

    fn to_scalar_value(self) -> ScalarImpl;
}

/// Convert an `Option<Scalar>` to corresponding `Option<ScalarRef>`.
pub fn option_as_scalar_ref<S: Scalar>(scalar: &Option<S>) -> Option<S::ScalarRefType<'_>> {
    scalar.as_ref().map(|x| x.as_scalar_ref())
}

/// Convert an `Option<ScalarRef>` to corresponding `Option<Scalar>`.
pub fn option_to_owned_scalar<S: Scalar>(scalar: &Option<S::ScalarRefType<'_>>) -> Option<S> {
    scalar.map(|x| x.to_owned_scalar())
}

/// `ScalarRef` is a trait over all possible references in the evaluation
/// framework.
///
/// `ScalarRef` is reciprocal to `Scalar`. Use `to_owned_scalar` to get an
/// owned scalar.
pub trait ScalarRef<'a>:
    Copy
    + std::fmt::Debug
    + 'a
    + TryFrom<ScalarRefImpl<'a>, Error = ArrayError>
    + Into<ScalarRefImpl<'a>>
{
    /// `ScalarType` is the owned type of current `ScalarRef`.
    type ScalarType: Scalar<ScalarRefType<'a> = Self>;

    /// Convert `ScalarRef` to an owned scalar.
    fn to_owned_scalar(&self) -> Self::ScalarType;
}

/// `for_all_scalar_variants` includes all variants of our scalar types. If you added a new scalar
/// type inside the project, be sure to add a variant here.
///
/// Every tuple has four elements, where
/// `{ enum variant name, function suffix name, scalar type, scalar ref type }`
#[macro_export]
macro_rules! for_all_scalar_variants {
    ($macro:ident $(, $x:tt)*) => {
        $macro! {
            [$($x),*],
            { Int16, int16, i16, i16 },
            { Int32, int32, i32, i32 },
            { Int64, int64, i64, i64 },
            { Float32, float32, OrderedF32, OrderedF32 },
            { Float64, float64, OrderedF64, OrderedF64 },
            { Utf8, utf8, String, &'scalar str },
            { Bool, bool, bool, bool },
            { Decimal, decimal, Decimal, Decimal  },
            { Interval, interval, IntervalUnit, IntervalUnit },
            { NaiveDate, naivedate, NaiveDateWrapper, NaiveDateWrapper },
            { NaiveDateTime, naivedatetime, NaiveDateTimeWrapper, NaiveDateTimeWrapper },
            { NaiveTime, naivetime, NaiveTimeWrapper, NaiveTimeWrapper },
            { Struct, struct, StructValue, StructRef<'scalar> },
            { List, list, ListValue, ListRef<'scalar> }
        }
    };
}

/// Define `ScalarImpl` and `ScalarRefImpl` with macro.
macro_rules! scalar_impl_enum {
    ([], $( { $variant_name:ident, $suffix_name:ident, $scalar:ty, $scalar_ref:ty } ),*) => {
        /// `ScalarImpl` embeds all possible scalars in the evaluation framework.
        #[derive(Debug, Clone, PartialEq, Eq, PartialOrd, Ord)]
        pub enum ScalarImpl {
            $( $variant_name($scalar) ),*
        }

        /// `ScalarRefImpl` embeds all possible scalar references in the evaluation
        /// framework.
        #[derive(Debug, Copy, Clone, PartialEq, Eq, PartialOrd, Ord)]
        pub enum ScalarRefImpl<'scalar> {
            $( $variant_name($scalar_ref) ),*
        }
    };
}

for_all_scalar_variants! { scalar_impl_enum }

pub type Datum = Option<ScalarImpl>;
pub type DatumRef<'a> = Option<ScalarRefImpl<'a>>;

/// Convert a [`Datum`] to a [`DatumRef`].
pub fn to_datum_ref(datum: &Datum) -> DatumRef<'_> {
    datum.as_ref().map(|d| d.as_scalar_ref_impl())
}

// TODO: specify `NULL FIRST` or `NULL LAST`.
pub fn serialize_datum_ref_into(
    datum_ref: &DatumRef,
    serializer: &mut memcomparable::Serializer<impl BufMut>,
) -> memcomparable::Result<()> {
    // By default, `null` is treated as largest in PostgreSQL.
    if let Some(datum_ref) = datum_ref {
        0u8.serialize(&mut *serializer)?;
        datum_ref.serialize(serializer)?;
    } else {
        1u8.serialize(serializer)?;
    }
    Ok(())
}

pub fn serialize_datum_ref_not_null_into(
    datum_ref: &DatumRef,
    serializer: &mut memcomparable::Serializer<impl BufMut>,
) -> memcomparable::Result<()> {
    datum_ref
        .as_ref()
        .expect("datum cannot be null")
        .serialize(serializer)
}

// TODO(MrCroxx): turn Datum into a struct, and impl ser/de as its member functions.
// TODO: specify `NULL FIRST` or `NULL LAST`.
pub fn serialize_datum_into(
    datum: &Datum,
    serializer: &mut memcomparable::Serializer<impl BufMut>,
) -> memcomparable::Result<()> {
    // By default, `null` is treated as largest in PostgreSQL.
    if let Some(datum) = datum {
        0u8.serialize(&mut *serializer)?;
        datum.serialize(serializer)?;
    } else {
        1u8.serialize(serializer)?;
    }
    Ok(())
}

// TODO(MrCroxx): turn Datum into a struct, and impl ser/de as its member functions.
pub fn serialize_datum_not_null_into(
    datum: &Datum,
    serializer: &mut memcomparable::Serializer<impl BufMut>,
) -> memcomparable::Result<()> {
    datum
        .as_ref()
        .expect("datum cannot be null")
        .serialize(serializer)
}

// TODO(MrCroxx): turn Datum into a struct, and impl ser/de as its member functions.
pub fn deserialize_datum_from(
    ty: &DataType,
    deserializer: &mut memcomparable::Deserializer<impl Buf>,
) -> memcomparable::Result<Datum> {
    let null_tag = u8::deserialize(&mut *deserializer)?;
    match null_tag {
        1 => Ok(None),
        0 => Ok(Some(ScalarImpl::deserialize(ty.clone(), deserializer)?)),
        _ => Err(memcomparable::Error::InvalidTagEncoding(null_tag as _)),
    }
}

// TODO(MrCroxx): turn Datum into a struct, and impl ser/de as its member functions.
pub fn deserialize_datum_not_null_from(
    ty: DataType,
    deserializer: &mut memcomparable::Deserializer<impl Buf>,
) -> memcomparable::Result<Datum> {
    Ok(Some(ScalarImpl::deserialize(ty, deserializer)?))
}

/// This trait is to implement `to_owned_datum` for `Option<ScalarImpl>`
pub trait ToOwnedDatum {
    /// implement `to_owned_datum` for `DatumRef` to convert to `Datum`
    fn to_owned_datum(self) -> Datum;
}

impl ToOwnedDatum for DatumRef<'_> {
    fn to_owned_datum(self) -> Datum {
        self.map(ScalarRefImpl::into_scalar_impl)
    }
}

/// `for_all_native_types` includes all native variants of our scalar types.
///
/// Specifically, it doesn't support u8/u16/u32/u64.
#[macro_export]
macro_rules! for_all_native_types {
    ($macro:ident $(, $x:tt)*) => {
        $macro! {
            [$($x),*],
            { i16, Int16 },
            { i32, Int32 },
            { i64, Int64 },
            { $crate::types::OrderedF32, Float32 },
            { $crate::types::OrderedF64, Float64 }
        }
    };
}

/// `impl_convert` implements several conversions for `Scalar`.
/// * `Scalar <-> ScalarImpl` with `From` and `TryFrom` trait.
/// * `ScalarRef <-> ScalarRefImpl` with `From` and `TryFrom` trait.
/// * `&ScalarImpl -> &Scalar` with `impl.as_int16()`.
/// * `ScalarImpl -> Scalar` with `impl.into_int16()`.
macro_rules! impl_convert {
    ([], $( { $variant_name:ident, $suffix_name:ident, $scalar:ty, $scalar_ref:ty } ),*) => {
        $(
            impl From<$scalar> for ScalarImpl {
                fn from(val: $scalar) -> Self {
                    ScalarImpl::$variant_name(val)
                }
            }

            impl TryFrom<ScalarImpl> for $scalar {
                type Error = ArrayError;

                fn try_from(val: ScalarImpl) -> ArrayResult<Self> {
                    match val {
                        ScalarImpl::$variant_name(scalar) => Ok(scalar),
                        other_scalar => bail!("cannot convert ScalarImpl::{} to concrete type", other_scalar.get_ident()),
                    }
                }
            }

            impl <'scalar> From<$scalar_ref> for ScalarRefImpl<'scalar> {
                fn from(val: $scalar_ref) -> Self {
                    ScalarRefImpl::$variant_name(val)
                }
            }

            impl <'scalar> TryFrom<ScalarRefImpl<'scalar>> for $scalar_ref {
                type Error = ArrayError;

                fn try_from(val: ScalarRefImpl<'scalar>) -> ArrayResult<Self> {
                    match val {
                        ScalarRefImpl::$variant_name(scalar_ref) => Ok(scalar_ref),
                        other_scalar => bail!("cannot convert ScalarRefImpl::{} to concrete type {}", other_scalar.get_ident(), stringify!($variant_name)),
                    }
                }
            }

            paste! {
                impl ScalarImpl {
                    pub fn [<as_ $suffix_name>](&self) -> &$scalar {
                        match self {
                            Self::$variant_name(ref scalar) => scalar,
                            other_scalar => panic!("cannot convert ScalarImpl::{} to concrete type {}", other_scalar.get_ident(), stringify!($variant_name))
                        }
                    }

                    pub fn [<into_ $suffix_name>](self) -> $scalar {
                        match self {
                            Self::$variant_name(scalar) => scalar,
                            other_scalar =>  panic!("cannot convert ScalarImpl::{} to concrete type {}", other_scalar.get_ident(), stringify!($variant_name))
                        }
                    }
                }

                impl <'scalar> ScalarRefImpl<'scalar> {
                    // Note that this conversion consume self.
                    pub fn [<into_ $suffix_name>](self) -> $scalar_ref {
                        match self {
                            Self::$variant_name(inner) => inner,
                            other_scalar => panic!("cannot convert ScalarRefImpl::{} to concrete type {}", other_scalar.get_ident(), stringify!($variant_name))
                        }
                    }
                }
            }
        )*
    };
}

for_all_scalar_variants! { impl_convert }

// Implement `From<raw float>` for `ScalarImpl` manually
impl From<f32> for ScalarImpl {
    fn from(f: f32) -> Self {
        Self::Float32(f.into())
    }
}

impl From<f64> for ScalarImpl {
    fn from(f: f64) -> Self {
        Self::Float64(f.into())
    }
}

macro_rules! impl_scalar_impl_ref_conversion {
    ([], $( { $variant_name:ident, $suffix_name:ident, $scalar:ty, $scalar_ref:ty } ),*) => {
        impl ScalarImpl {
            /// Converts [`ScalarImpl`] to [`ScalarRefImpl`]
            pub fn as_scalar_ref_impl(&self) -> ScalarRefImpl<'_> {
                match self {
                    $(
                        Self::$variant_name(inner) => ScalarRefImpl::<'_>::$variant_name(inner.as_scalar_ref())
                    ), *
                }
            }
        }

        impl<'a> ScalarRefImpl<'a> {
            /// Converts [`ScalarRefImpl`] to [`ScalarImpl`]
            pub fn into_scalar_impl(self) -> ScalarImpl {
                match self {
                    $(
                        Self::$variant_name(inner) => ScalarImpl::$variant_name(inner.to_owned_scalar())
                    ), *
                }
            }
        }
    };
}

for_all_scalar_variants! { impl_scalar_impl_ref_conversion }

/// Should behave the same as [`crate::array::Array::hash_at`] for non-null items.
#[expect(clippy::derive_hash_xor_eq)]
impl Hash for ScalarImpl {
    fn hash<H: std::hash::Hasher>(&self, state: &mut H) {
        macro_rules! impl_all_hash {
            ([$self:ident], $({ $variant_type:ty, $scalar_type:ident } ),*) => {
                match $self {
                    // Primitive types
                    $( Self::$scalar_type(inner) => {
                        NativeType::hash_wrapper(inner, state);
                    }, )*
                    Self::Interval(interval) => interval.hash(state),
                    Self::NaiveDate(naivedate) => naivedate.hash(state),
                    Self::NaiveTime(naivetime) => naivetime.hash(state),
                    Self::NaiveDateTime(naivedatetime) => naivedatetime.hash(state),

                    // Manually implemented
                    Self::Bool(b) => b.hash(state),
                    Self::Utf8(s) => state.write(s.as_bytes()),
                    Self::Decimal(decimal) => decimal.normalize().hash(state),
                    Self::Struct(v) => v.hash(state), // TODO: check if this is consistent with `StructArray::hash_at`
                    Self::List(v) => v.hash(state),   // TODO: check if this is consistent with `ListArray::hash_at`
                }
            };
        }
        for_all_native_types! { impl_all_hash, self }
    }
}

/// Feeds the raw scalar of `datum` to the given `state`, which should behave the same as
/// [`crate::array::Array::hash_at`]. NULL value will be carefully handled.
///
/// Caveats: this relies on the above implementation of [`Hash`].
pub fn hash_datum(datum: &Datum, state: &mut impl std::hash::Hasher) {
    match datum {
        Some(scalar) => scalar.hash(state),
        None => NULL_VAL_FOR_HASH.hash(state),
    }
}

impl Display for ScalarImpl {
    fn fmt(&self, f: &mut Formatter<'_>) -> std::fmt::Result {
        macro_rules! impl_display_fmt {
            ([], $( { $variant_name:ident, $suffix_name:ident, $scalar:ty, $scalar_ref:ty } ),*) => {
                match self {
                    $( Self::$variant_name(ref inner) => {
                        Display::fmt(inner, f)
                    }, )*
                }
            }
        }

        for_all_scalar_variants! { impl_display_fmt }
    }
}

impl Display for ScalarRefImpl<'_> {
    fn fmt(&self, f: &mut Formatter<'_>) -> std::fmt::Result {
        macro_rules! impl_display_fmt {
            ([], $( { $variant_name:ident, $suffix_name:ident, $scalar:ty, $scalar_ref:ty } ),*) => {
                match self {
                    $( Self::$variant_name(inner) => {
                        Display::fmt(inner, f)
                    }, )*
                }
            }
        }
        for_all_scalar_variants! { impl_display_fmt }
    }
}

pub fn display_datum_ref(d: DatumRef<'_>) -> String {
    match d {
        Some(s) => format!("{}", s),
        None => "NULL".to_string(),
    }
}

impl ScalarRefImpl<'_> {
    /// Encode the scalar to postgresql binary format.
    /// The encoder implements encoding using <https://docs.rs/postgres-types/0.2.3/postgres_types/trait.ToSql.html>
    pub fn binary_serialize(&self) -> Bytes {
        let placeholder = Type::ANY;
        let mut output = BytesMut::new();
        match self {
            Self::Int64(v) => {
                v.to_sql(&placeholder, &mut output).unwrap();
            }
            Self::Float32(v) => {
                v.to_sql(&placeholder, &mut output).unwrap();
            }
            Self::Float64(v) => {
                v.to_sql(&placeholder, &mut output).unwrap();
            }
            Self::Utf8(v) => {
                v.to_sql(&placeholder, &mut output).unwrap();
            }
            Self::Bool(v) => {
                v.to_sql(&placeholder, &mut output).unwrap();
            }
            Self::Int16(v) => {
                v.to_sql(&placeholder, &mut output).unwrap();
            }
            Self::Int32(v) => {
                v.to_sql(&placeholder, &mut output).unwrap();
            }
            Self::Decimal(v) => match v {
                Decimal::Normalized(v) => {
                    v.to_sql(&placeholder, &mut output).unwrap();
                }
                Decimal::NaN | Decimal::PositiveINF | Decimal::NegativeINF => {
                    output.reserve(8);
                    output.put_u16(0);
                    output.put_i16(0);
                    output.put_u16(0xC000);
                    output.put_i16(0);
                }
            },
            Self::NaiveDate(v) => {
                v.0.to_sql(&placeholder, &mut output).unwrap();
            }
            Self::NaiveDateTime(v) => {
                v.0.to_sql(&placeholder, &mut output).unwrap();
            }
            Self::NaiveTime(v) => {
                v.0.to_sql(&placeholder, &mut output).unwrap();
            }
            Self::Struct(_) => {
                todo!("Don't support struct serialization yet")
            }
            Self::List(_) => {
                todo!("Don't support list serialization yet")
            }
            Self::Interval(_) => {
                todo!("Don't support interval serialization yet")
            }
        };
        output.freeze()
    }

    /// Serialize the scalar.
    pub fn serialize(
        &self,
        ser: &mut memcomparable::Serializer<impl BufMut>,
    ) -> memcomparable::Result<()> {
        match self {
            &Self::Int16(v) => v.serialize(ser)?,
            &Self::Int32(v) => v.serialize(ser)?,
            &Self::Int64(v) => v.serialize(ser)?,
            &Self::Float32(v) => v.serialize(ser)?,
            &Self::Float64(v) => v.serialize(ser)?,
            &Self::Utf8(v) => v.serialize(ser)?,
            &Self::Bool(v) => v.serialize(ser)?,
            &Self::Decimal(v) => {
                let (mantissa, scale) = v.mantissa_scale_for_serialization();
                ser.serialize_decimal(mantissa, scale)?;
            }
            Self::Interval(v) => v.serialize(ser)?,
            &Self::NaiveDate(v) => ser.serialize_naivedate(v.0.num_days_from_ce())?,
            &Self::NaiveDateTime(v) => {
                ser.serialize_naivedatetime(v.0.timestamp(), v.0.timestamp_subsec_nanos())?
            }
            &Self::NaiveTime(v) => {
                ser.serialize_naivetime(v.0.num_seconds_from_midnight(), v.0.nanosecond())?
            }
            &Self::Struct(v) => v.serialize(ser)?,
            &Self::List(v) => v.serialize(ser)?,
        };
        Ok(())
    }
}

impl ScalarImpl {
    /// Serialize the scalar.
    pub fn serialize(
        &self,
        ser: &mut memcomparable::Serializer<impl BufMut>,
    ) -> memcomparable::Result<()> {
        self.as_scalar_ref_impl().serialize(ser)
    }

    /// Deserialize the scalar.
    pub fn deserialize(
        ty: DataType,
        de: &mut memcomparable::Deserializer<impl Buf>,
    ) -> memcomparable::Result<Self> {
        use DataType as Ty;
        Ok(match ty {
            Ty::Int16 => Self::Int16(i16::deserialize(de)?),
            Ty::Int32 => Self::Int32(i32::deserialize(de)?),
            Ty::Int64 => Self::Int64(i64::deserialize(de)?),
            Ty::Float32 => Self::Float32(f32::deserialize(de)?.into()),
            Ty::Float64 => Self::Float64(f64::deserialize(de)?.into()),
            Ty::Varchar => Self::Utf8(String::deserialize(de)?),
            Ty::Boolean => Self::Bool(bool::deserialize(de)?),
            Ty::Decimal => Self::Decimal({
                let (mantissa, scale) = de.deserialize_decimal()?;
                match scale {
                    29 => Decimal::NegativeINF,
                    30 => Decimal::PositiveINF,
                    31 => Decimal::NaN,
                    _ => Decimal::from_i128_with_scale(mantissa, scale as u32),
                }
            }),
            Ty::Interval => Self::Interval(IntervalUnit::deserialize(de)?),
            Ty::Time => Self::NaiveTime({
                let (secs, nano) = de.deserialize_naivetime()?;
                NaiveTimeWrapper::with_secs_nano(secs, nano)?
            }),
            Ty::Timestamp => Self::NaiveDateTime({
                let (secs, nsecs) = de.deserialize_naivedatetime()?;
                NaiveDateTimeWrapper::with_secs_nsecs(secs, nsecs)?
            }),
            Ty::Timestampz => Self::Int64(i64::deserialize(de)?),
            Ty::Date => Self::NaiveDate({
                let days = de.deserialize_naivedate()?;
                NaiveDateWrapper::with_days(days)?
            }),
            Ty::Struct(t) => StructValue::deserialize(&t.fields, de)?.to_scalar_value(),
            Ty::List { datatype } => ListValue::deserialize(&datatype, de)?.to_scalar_value(),
        })
    }

    /// Deserialize the `data_size` of `input_data_type` in `storage_encoding`. This function will
    /// consume the offset of deserializer then return the length (without memcopy, only length
    /// calculation). The difference between `encoding_data_size` and `ScalarImpl::data_size` is
    /// that `ScalarImpl::data_size` calculates the `memory_length` of type instead of
    /// `storage_encoding`
    pub fn encoding_data_size(
        data_type: &DataType,
        deserializer: &mut memcomparable::Deserializer<impl Buf>,
    ) -> memcomparable::Result<usize> {
        let base_position = deserializer.position();
        let null_tag = u8::deserialize(&mut *deserializer)?;
        match null_tag {
            1 => {}
            0 => {
                use std::mem::size_of;
                let len = match data_type {
                    DataType::Int16 => size_of::<i16>(),
                    DataType::Int32 => size_of::<i32>(),
                    DataType::Int64 => size_of::<i64>(),
                    DataType::Float32 => size_of::<OrderedF32>(),
                    DataType::Float64 => size_of::<OrderedF64>(),
                    DataType::Date => size_of::<NaiveDateWrapper>(),
                    DataType::Time => size_of::<NaiveTimeWrapper>(),
                    DataType::Timestamp => size_of::<NaiveDateTimeWrapper>(),
                    DataType::Timestampz => size_of::<i64>(),
                    DataType::Boolean => size_of::<u8>(),
                    // IntervalUnit is serialized as (i32, i32, i64)
                    DataType::Interval => size_of::<(i32, i32, i64)>(),
                    DataType::Decimal => deserializer.read_decimal_len()?,
                    // these two types is var-length and should only be determine at runtime.
                    // TODO: need some test for this case (e.g. e2e test)
                    DataType::List { .. } => deserializer.read_bytes_len()?,
                    DataType::Struct(t) => t
                        .fields
                        .iter()
                        .map(|field| Self::encoding_data_size(field, deserializer))
                        .try_fold(0, |a, b| b.map(|b| a + b))?,
                    DataType::Varchar => deserializer.read_bytes_len()?,
                };

                // consume offset of fixed_type
                if deserializer.position() == base_position + 1 {
                    // fixed type
                    deserializer.advance(len);
                }
            }
            _ => return Err(memcomparable::Error::InvalidTagEncoding(null_tag as _)),
        }

        Ok(deserializer.position() - base_position)
    }

    pub fn to_protobuf(&self) -> Vec<u8> {
        let body = match self {
            ScalarImpl::Int16(v) => v.to_be_bytes().to_vec(),
            ScalarImpl::Int32(v) => v.to_be_bytes().to_vec(),
            ScalarImpl::Int64(v) => v.to_be_bytes().to_vec(),
            ScalarImpl::Float32(v) => v.to_be_bytes().to_vec(),
            ScalarImpl::Float64(v) => v.to_be_bytes().to_vec(),
            ScalarImpl::Utf8(s) => s.as_bytes().to_vec(),
            ScalarImpl::Bool(v) => (*v as i8).to_be_bytes().to_vec(),
            ScalarImpl::Decimal(v) => v.to_string().as_bytes().to_vec(),
            ScalarImpl::Interval(v) => v.to_protobuf_owned(),
            ScalarImpl::NaiveDate(v) => v.to_protobuf_owned(),
            ScalarImpl::NaiveDateTime(v) => v.to_protobuf_owned(),
            ScalarImpl::NaiveTime(v) => v.to_protobuf_owned(),
            ScalarImpl::Struct(v) => v.to_protobuf_owned(),
            ScalarImpl::List(v) => v.to_protobuf_owned(),
        };
        body
    }

    /// This encoding should only be used in proto
    /// TODO: replace with value encoding?
    pub fn from_proto_bytes(b: &Vec<u8>, data_type: &ProstDataType) -> ArrayResult<Self> {
        let value = match data_type.get_type_name()? {
            TypeName::Boolean => ScalarImpl::Bool(
                i8::from_be_bytes(
                    b.as_slice()
                        .try_into()
                        .map_err(|e| anyhow!("Failed to deserialize bool, reason: {:?}", e))?,
                ) == 1,
            ),
            TypeName::Int16 => ScalarImpl::Int16(i16::from_be_bytes(
                b.as_slice()
                    .try_into()
                    .map_err(|e| anyhow!("Failed to deserialize i16, reason: {:?}", e))?,
            )),
            TypeName::Int32 => ScalarImpl::Int32(i32::from_be_bytes(
                b.as_slice()
                    .try_into()
                    .map_err(|e| anyhow!("Failed to deserialize i32, reason: {:?}", e))?,
            )),
            TypeName::Int64 => ScalarImpl::Int64(i64::from_be_bytes(
                b.as_slice()
                    .try_into()
                    .map_err(|e| anyhow!("Failed to deserialize i64, reason: {:?}", e))?,
            )),
            TypeName::Float => ScalarImpl::Float32(
                f32::from_be_bytes(
                    b.as_slice()
                        .try_into()
                        .map_err(|e| anyhow!("Failed to deserialize f32, reason: {:?}", e))?,
                )
                .into(),
            ),
            TypeName::Double => ScalarImpl::Float64(
                f64::from_be_bytes(
                    b.as_slice()
                        .try_into()
                        .map_err(|e| anyhow!("Failed to deserialize f64, reason: {:?}", e))?,
                )
                .into(),
            ),
            TypeName::Varchar => ScalarImpl::Utf8(
                std::str::from_utf8(b)
                    .map_err(|e| anyhow!("Failed to deserialize varchar, reason: {:?}", e))?
                    .to_string(),
            ),
            TypeName::Decimal => ScalarImpl::Decimal(
                Decimal::from_str(std::str::from_utf8(b).unwrap())
                    .map_err(|e| anyhow!("Failed to deserialize decimal, reason: {:?}", e))?,
            ),
            TypeName::Interval => ScalarImpl::Interval(IntervalUnit::from_protobuf_bytes(
                b,
                data_type.get_interval_type().unwrap_or(Unspecified),
            )?),
            TypeName::Timestamp => {
                ScalarImpl::NaiveDateTime(NaiveDateTimeWrapper::from_protobuf_bytes(b)?)
            }
            TypeName::Time => ScalarImpl::NaiveTime(NaiveTimeWrapper::from_protobuf_bytes(b)?),
            TypeName::Date => ScalarImpl::NaiveDate(NaiveDateWrapper::from_protobuf_bytes(b)?),
            TypeName::Struct => {
                ScalarImpl::Struct(StructValue::from_protobuf_bytes(data_type.clone(), b)?)
            }
            TypeName::List => {
                ScalarImpl::List(ListValue::from_protobuf_bytes(data_type.clone(), b)?)
            }
            _ => bail!("Unrecognized type name: {:?}", data_type.get_type_name()),
        };
        Ok(value)
    }
}

pub fn literal_type_match(data_type: &DataType, literal: Option<&ScalarImpl>) -> bool {
    match literal {
        Some(datum) => {
            matches!(
                (data_type, datum),
                (DataType::Boolean, ScalarImpl::Bool(_))
                    | (DataType::Int16, ScalarImpl::Int16(_))
                    | (DataType::Int32, ScalarImpl::Int32(_))
                    | (DataType::Int64, ScalarImpl::Int64(_))
                    | (DataType::Float32, ScalarImpl::Float32(_))
                    | (DataType::Float64, ScalarImpl::Float64(_))
                    | (DataType::Varchar, ScalarImpl::Utf8(_))
                    | (DataType::Date, ScalarImpl::NaiveDate(_))
                    | (DataType::Time, ScalarImpl::NaiveTime(_))
                    | (DataType::Timestamp, ScalarImpl::NaiveDateTime(_))
                    | (DataType::Timestampz, ScalarImpl::Int64(_))
                    | (DataType::Decimal, ScalarImpl::Decimal(_))
                    | (DataType::Interval, ScalarImpl::Interval(_))
                    | (DataType::Struct { .. }, ScalarImpl::Struct(_))
                    | (DataType::List { .. }, ScalarImpl::List(_))
            )
        }
        None => true,
    }
}

#[cfg(test)]
mod tests {
    use std::ops::Neg;

    use itertools::Itertools;
    use rand::thread_rng;

    use super::*;

    fn serialize_datum_not_null_into_vec(data: i64) -> Vec<u8> {
        let mut serializer = memcomparable::Serializer::new(vec![]);
        serialize_datum_not_null_into(&Some(ScalarImpl::Int64(data)), &mut serializer).unwrap();
        serializer.into_inner()
    }

    #[test]
    fn test_memcomparable() {
        let memcmp_minus_1 = serialize_datum_not_null_into_vec(-1);
        let memcmp_3874 = serialize_datum_not_null_into_vec(3874);
        let memcmp_45745 = serialize_datum_not_null_into_vec(45745);
        let memcmp_21234 = serialize_datum_not_null_into_vec(21234);
        assert!(memcmp_3874 < memcmp_45745);
        assert!(memcmp_3874 < memcmp_21234);
        assert!(memcmp_21234 < memcmp_45745);

        assert!(memcmp_minus_1 < memcmp_3874);
        assert!(memcmp_minus_1 < memcmp_21234);
        assert!(memcmp_minus_1 < memcmp_45745);
    }

    #[test]
    fn test_issue_2057_ordered_float_memcomparable() {
        use num_traits::*;
        use rand::seq::SliceRandom;

        fn serialize(f: OrderedF32) -> Vec<u8> {
            let mut serializer = memcomparable::Serializer::new(vec![]);
            serialize_datum_not_null_into(&Some(f.into()), &mut serializer).unwrap();
            serializer.into_inner()
        }

        fn deserialize(data: Vec<u8>) -> OrderedF32 {
            let mut deserializer = memcomparable::Deserializer::new(data.as_slice());
            let datum =
                deserialize_datum_not_null_from(DataType::Float32, &mut deserializer).unwrap();
            datum.unwrap().try_into().unwrap()
        }

        let floats = vec![
            // -inf
            OrderedF32::neg_infinity(),
            // -1
            OrderedF32::one().neg(),
            // 0, -0 should be treated the same
            OrderedF32::zero(),
            OrderedF32::neg_zero(),
            OrderedF32::zero(),
            // 1
            OrderedF32::one(),
            // inf
            OrderedF32::infinity(),
            // nan, -nan should be treated the same
            OrderedF32::nan(),
            OrderedF32::nan().neg(),
            OrderedF32::nan(),
        ];
        assert!(floats.is_sorted());

        let mut floats_clone = floats.clone();
        floats_clone.shuffle(&mut thread_rng());
        floats_clone.sort();
        assert_eq!(floats, floats_clone);

        let memcomparables = floats.clone().into_iter().map(serialize).collect_vec();
        assert!(memcomparables.is_sorted());

        let decoded_floats = memcomparables.into_iter().map(deserialize).collect_vec();
        assert!(decoded_floats.is_sorted());
        assert_eq!(floats, decoded_floats);
    }

    #[test]
    fn test_size() {
        assert_eq!(std::mem::size_of::<StructValue>(), 16);
        assert_eq!(std::mem::size_of::<ListValue>(), 16);
        // TODO: try to reduce the memory usage of `Decimal`, `ScalarImpl` and `Datum`.
        assert_eq!(std::mem::size_of::<Decimal>(), 20);
        assert_eq!(std::mem::size_of::<ScalarImpl>(), 32);
        assert_eq!(std::mem::size_of::<Datum>(), 32);
    }

    #[test]
    fn test_protobuf_conversion() {
        let v = ScalarImpl::NaiveDateTime(NaiveDateTimeWrapper::default());
        let actual =
            ScalarImpl::from_proto_bytes(&v.to_protobuf(), &DataType::Timestamp.to_protobuf())
                .unwrap();
        assert_eq!(v, actual);

        let v = ScalarImpl::NaiveDate(NaiveDateWrapper::default());
        let actual =
            ScalarImpl::from_proto_bytes(&v.to_protobuf(), &DataType::Date.to_protobuf()).unwrap();
        assert_eq!(v, actual);

        let v = ScalarImpl::NaiveTime(NaiveTimeWrapper::default());
        let actual =
            ScalarImpl::from_proto_bytes(&v.to_protobuf(), &DataType::Time.to_protobuf()).unwrap();
        assert_eq!(v, actual);
    }

    #[test]
    fn test_data_type_display() {
        let d: DataType = DataType::new_struct(
            vec![DataType::Int32, DataType::Varchar],
            vec!["i".to_string(), "j".to_string()],
        );
        assert_eq!(format!("{}", d), "struct<i integer,j varchar>".to_string());
    }
}<|MERGE_RESOLUTION|>--- conflicted
+++ resolved
@@ -302,7 +302,6 @@
         )
     }
 
-<<<<<<< HEAD
     pub fn is_scalar(&self) -> bool {
         matches!(
             self,
@@ -320,10 +319,10 @@
                 | DataType::Time
                 | DataType::Interval
         )
-=======
+    }
+
     pub fn is_int(&self) -> bool {
         matches!(self, DataType::Int16 | DataType::Int32 | DataType::Int64)
->>>>>>> 60d1d56a
     }
 
     /// Checks if memcomparable encoding of datatype is equivalent to its value encoding.
