--- conflicted
+++ resolved
@@ -437,13 +437,6 @@
             (*e).set_in_lru(true);
         }
 
-<<<<<<< HEAD
-        (*e).next = self.lru.as_mut();
-        (*e).prev = self.lru.prev;
-        (*(*e).prev).next = e;
-        (*(*e).next).prev = e;
-
-=======
         if self.high_priority_pool_capacity > 0 && entry.is_high_priority() {
             entry.set_in_high_pri_pool(true);
             entry.next = self.lru.as_mut();
@@ -460,7 +453,6 @@
             (*entry.prev).next = e;
             self.low_priority_head = e;
         }
->>>>>>> 07dbb8ad
         self.lru_usage.fetch_add((*e).charge, Ordering::Relaxed);
     }
 
