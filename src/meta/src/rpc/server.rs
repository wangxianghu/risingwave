--- conflicted
+++ resolved
@@ -168,7 +168,6 @@
         lease_interval_secs,
     )
     .await?;
-<<<<<<< HEAD
 
     loop {
         // wait for leader update
@@ -193,8 +192,7 @@
         // interceptor pattern
         // GRPC pattern Rust?
 
-        tracing::info!("Node is leader. Preparing services...");
-
+        let prometheus_endpoint = opts.prometheus_endpoint.clone();
         let env = MetaSrvEnv::<S>::new(opts, meta_store.clone(), info).await;
         let fragment_manager = Arc::new(FragmentManager::new(env.clone()).await.unwrap());
         let meta_metrics = Arc::new(MetaMetrics::new());
@@ -206,6 +204,8 @@
                 .unwrap(),
         );
 
+        tracing::info!("Node is leader. Preparing services...");
+
         let cluster_manager = Arc::new(
             ClusterManager::new(env.clone(), max_heartbeat_interval)
                 .await
@@ -213,18 +213,6 @@
         );
         // If node is not leader it should not start other services
         // probably this panic is caused because some other meta node does something
-
-        let new_hm = hummock::HummockManager::new(
-            env.clone(),
-            cluster_manager.clone(),
-            meta_metrics.clone(),
-            compactor_manager.clone(),
-        )
-        .await;
-
-        if new_hm.is_err() {
-            tracing::error!("found error {}", new_hm.err().unwrap());
-        }
 
         let hummock_manager = Arc::new(
             hummock::HummockManager::new(
@@ -233,16 +221,6 @@
                 meta_metrics.clone(),
                 compactor_manager.clone(),
             )
-=======
-    let prometheus_endpoint = opts.prometheus_endpoint.clone();
-    let env = MetaSrvEnv::<S>::new(opts, meta_store.clone(), info).await;
-    let fragment_manager = Arc::new(FragmentManager::new(env.clone()).await.unwrap());
-    let meta_metrics = Arc::new(MetaMetrics::new());
-    let registry = meta_metrics.registry();
-    monitor_process(registry).unwrap();
-    let compactor_manager = Arc::new(
-        hummock::CompactorManager::with_meta(env.clone(), max_heartbeat_interval.as_secs())
->>>>>>> 262eb168
             .await
             .unwrap(),
         );
@@ -254,6 +232,11 @@
                 cluster_manager: cluster_manager.clone(),
                 fragment_manager: fragment_manager.clone(),
                 meta_store: env.meta_store_ref(),
+                prometheus_endpoint: prometheus_endpoint.clone(),
+                prometheus_client: prometheus_endpoint.as_ref().map(|x| {
+                    use std::str::FromStr;
+                    prometheus_http_query::Client::from_str(x).unwrap()
+                }),
             };
             // TODO: join dashboard service back to local thread.
             tokio::spawn(dashboard_service.serve(address_info.ui_path));
@@ -319,31 +302,7 @@
             env.clone(),
             hummock_manager.clone(),
             compactor_manager.clone(),
-<<<<<<< HEAD
         ));
-=======
-        )
-        .await
-        .unwrap(),
-    );
-
-    #[cfg(not(madsim))]
-    if let Some(dashboard_addr) = address_info.dashboard_addr.take() {
-        let dashboard_service = crate::dashboard::DashboardService {
-            dashboard_addr,
-            cluster_manager: cluster_manager.clone(),
-            fragment_manager: fragment_manager.clone(),
-            meta_store: env.meta_store_ref(),
-            prometheus_endpoint: prometheus_endpoint.clone(),
-            prometheus_client: prometheus_endpoint.as_ref().map(|x| {
-                use std::str::FromStr;
-                prometheus_http_query::Client::from_str(x).unwrap()
-            }),
-        };
-        // TODO: join dashboard service back to local thread.
-        tokio::spawn(dashboard_service.serve(address_info.ui_path));
-    }
->>>>>>> 262eb168
 
         let heartbeat_srv = HeartbeatServiceImpl::new(cluster_manager.clone());
         let ddl_srv = DdlServiceImpl::<S>::new(
