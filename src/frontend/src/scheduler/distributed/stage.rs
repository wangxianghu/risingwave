--- conflicted
+++ resolved
@@ -313,7 +313,7 @@
             // the task.
             // We schedule the task to the worker node that owns the data partition.
             let parallel_unit_ids = vnode_bitmaps.keys().cloned().collect_vec();
-            let workers = self.worker_node_manager.get_workers_by_parallel_unit_ids(&parallel_unit_ids,self.snapshot.align_epoch)?;
+            let workers = self.worker_node_manager.get_workers_by_parallel_unit_ids(&parallel_unit_ids)?;
 
             for (i, (parallel_unit_id, worker)) in parallel_unit_ids
                 .into_iter()
@@ -521,16 +521,6 @@
             .flatten()
     }
 
-<<<<<<< HEAD
-    fn choose_worker(&self, plan_fragment: &PlanFragment) -> SchedulerResult<Option<WorkerNode>> {
-        let node_body = plan_fragment
-            .root
-            .as_ref()
-            .expect("fail to get plan node")
-            .node_body
-            .as_ref()
-            .expect("fail to get node body");
-=======
     fn choose_worker(
         &self,
         plan_fragment: &PlanFragment,
@@ -539,7 +529,6 @@
         let plan_node = plan_fragment.root.as_ref().expect("fail to get plan node");
         let node_body = plan_node.node_body.as_ref().expect("fail to get node body");
 
->>>>>>> 69f4ea53
         let vnode_mapping = match node_body {
             Insert(insert_node) => self.get_vnode_mapping(&insert_node.associated_mview_id.into()),
             Update(update_node) => self.get_vnode_mapping(&update_node.associated_mview_id.into()),
@@ -579,10 +568,9 @@
             Some(parallel_unit_ids) => {
                 let parallel_unit_ids =
                     parallel_unit_ids.into_iter().sorted().dedup().collect_vec();
-                let candidates = self.worker_node_manager.get_workers_by_parallel_unit_ids(
-                    &parallel_unit_ids,
-                    self.snapshot.align_epoch,
-                )?;
+                let candidates = self
+                    .worker_node_manager
+                    .get_workers_by_parallel_unit_ids(&parallel_unit_ids)?;
                 Some(candidates.choose(&mut rand::thread_rng()).unwrap().clone())
             }
             None => None,
