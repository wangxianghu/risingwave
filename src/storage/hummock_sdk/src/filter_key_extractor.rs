// Copyright 2022 Singularity Data
//
// Licensed under the Apache License, Version 2.0 (the "License");
// you may not use this file except in compliance with the License.
// You may obtain a copy of the License at
//
// http://www.apache.org/licenses/LICENSE-2.0
//
// Unless required by applicable law or agreed to in writing, software
// distributed under the License is distributed on an "AS IS" BASIS,
// WITHOUT WARRANTIES OR CONDITIONS OF ANY KIND, either express or implied.
// See the License for the specific language governing permissions and
// limitations under the License.

use std::collections::{HashMap, HashSet};
use std::fmt::Debug;
use std::sync::atomic::{AtomicUsize, Ordering};
use std::sync::Arc;

use parking_lot::RwLock;
use risingwave_common::catalog::ColumnDesc;
use risingwave_common::types::VIRTUAL_NODE_SIZE;
use risingwave_common::util::ordered::OrderedRowDeserializer;
use risingwave_common::util::sort_util::OrderType;
use risingwave_pb::catalog::Table;
use tokio::sync::Notify;

use crate::key::{get_table_id, TABLE_PREFIX_LEN};

/// `FilterKeyExtractor` generally used to extract key which will store in BloomFilter
pub trait FilterKeyExtractor: Send + Sync {
    fn extract<'a>(&self, full_key: &'a [u8]) -> &'a [u8];
}

pub enum FilterKeyExtractorImpl {
    Schema(SchemaFilterKeyExtractor),
    FullKey(FullKeyFilterKeyExtractor),
    Dummy(DummyFilterKeyExtractor),
    Multi(MultiFilterKeyExtractor),
    FixedLength(FixedLengthFilterKeyExtractor),
}

impl FilterKeyExtractorImpl {
    pub fn from_table(table_catalog: &Table) -> Self {
        let dist_key_indices: Vec<usize> = table_catalog
            .distribution_key
            .iter()
            .map(|dist_index| *dist_index as usize)
            .collect();

        let pk_indices: Vec<usize> = table_catalog
            .order_key
            .iter()
            .map(|col_order| col_order.index as usize)
            .collect();

        let match_read_pattern =
            !dist_key_indices.is_empty() && pk_indices.starts_with(&dist_key_indices);
        if !match_read_pattern {
            // for now frontend had not infer the table_id_to_filter_key_extractor, so we
            // use FullKeyFilterKeyExtractor
            FilterKeyExtractorImpl::FullKey(FullKeyFilterKeyExtractor::default())
        } else {
            FilterKeyExtractorImpl::Schema(SchemaFilterKeyExtractor::new(table_catalog))
        }
    }
}

macro_rules! impl_filter_key_extractor {
    ([], $( { $variant_name:ident } ),*) => {
        impl FilterKeyExtractorImpl {
            pub fn extract<'a>(&self, full_key: &'a [u8]) -> &'a [u8]{
                match self {
                    $( Self::$variant_name(inner) => inner.extract(full_key), )*
                }
            }
        }
    }
}

macro_rules! for_all_filter_key_extractor_variants {
    ($macro:ident $(, $x:tt)*) => {
        $macro! {
            [$($x), *],
            { Schema },
            { FullKey },
            { Dummy },
            { Multi },
            { FixedLength }
        }
    };
}

for_all_filter_key_extractor_variants! { impl_filter_key_extractor }

#[derive(Default)]
pub struct FullKeyFilterKeyExtractor;

impl FilterKeyExtractor for FullKeyFilterKeyExtractor {
    fn extract<'a>(&self, full_key: &'a [u8]) -> &'a [u8] {
        full_key
    }
}

#[derive(Default)]
pub struct DummyFilterKeyExtractor;
impl FilterKeyExtractor for DummyFilterKeyExtractor {
    fn extract<'a>(&self, _full_key: &'a [u8]) -> &'a [u8] {
        &[]
    }
}

/// [`SchemaFilterKeyExtractor`] build from table_catalog and extract a `full_key` to prefix for
#[derive(Default)]
pub struct FixedLengthFilterKeyExtractor {
    fixed_length: usize,
}

impl FilterKeyExtractor for FixedLengthFilterKeyExtractor {
    fn extract<'a>(&self, full_key: &'a [u8]) -> &'a [u8] {
        &full_key[0..self.fixed_length]
    }
}

impl FixedLengthFilterKeyExtractor {
    pub fn new(fixed_length: usize) -> Self {
        Self { fixed_length }
    }
}

/// [`SchemaFilterKeyExtractor`] build from table_catalog and transform a `full_key` to prefix for
/// prefix_bloom_filter
pub struct SchemaFilterKeyExtractor {
    /// Each stateful operator has its own read pattern, partly using prefix scan.
    /// Prefix key length can be decoded through its `DataType` and `OrderType` which obtained from
    /// `TableCatalog`. `read_pattern_prefix_column` means the count of column to decode prefix
    /// from storage key.
    read_pattern_prefix_column: usize,
    deserializer: OrderedRowDeserializer,
    // TODO:need some bench test for same prefix case like join (if we need a prefix_cache for same
    // prefix_key)
}

impl FilterKeyExtractor for SchemaFilterKeyExtractor {
    fn extract<'a>(&self, full_key: &'a [u8]) -> &'a [u8] {
        if full_key.len() < TABLE_PREFIX_LEN + VIRTUAL_NODE_SIZE {
            return full_key;
        }

        let (_table_prefix, key) = full_key.split_at(TABLE_PREFIX_LEN);
        let (_vnode_prefix, pk) = key.split_at(VIRTUAL_NODE_SIZE);

        // if the key with table_id deserializer fail from schema, that should panic here for early
        // detection
        let pk_prefix_len = self
            .deserializer
            .deserialize_prefix_len_with_column_indices(pk, 0..self.read_pattern_prefix_column)
            .unwrap();

        let prefix_len = TABLE_PREFIX_LEN + VIRTUAL_NODE_SIZE + pk_prefix_len;
        &full_key[0..prefix_len]
    }
}

impl SchemaFilterKeyExtractor {
    pub fn new(table_catalog: &Table) -> Self {
        let read_pattern_prefix_column = table_catalog.distribution_key.len();
        assert_ne!(0, read_pattern_prefix_column);

        // column_index in pk
        let pk_indices: Vec<usize> = table_catalog
            .order_key
            .iter()
            .map(|col_order| col_order.index as usize)
            .collect();

        let data_types = pk_indices
            .iter()
            .map(|column_idx| &table_catalog.columns[*column_idx])
            .map(|col| ColumnDesc::from(col.column_desc.as_ref().unwrap()).data_type)
            .collect();

        let order_types: Vec<OrderType> = table_catalog
            .order_key
            .iter()
            .map(|col_order| {
                OrderType::from_prost(
                    &risingwave_pb::plan_common::OrderType::from_i32(col_order.order_type).unwrap(),
                )
            })
            .collect();

        Self {
            read_pattern_prefix_column,
            deserializer: OrderedRowDeserializer::new(data_types, order_types),
        }
    }
}

#[derive(Default)]
pub struct MultiFilterKeyExtractor {
    id_to_filter_key_extractor: HashMap<u32, Arc<FilterKeyExtractorImpl>>,
    // cached state
    // last_filter_key_extractor_state: Mutex<Option<(u32, Arc<FilterKeyExtractorImpl>)>>,
}

impl MultiFilterKeyExtractor {
    pub fn register(&mut self, table_id: u32, filter_key_extractor: Arc<FilterKeyExtractorImpl>) {
        self.id_to_filter_key_extractor
            .insert(table_id, filter_key_extractor);
    }

    pub fn size(&self) -> usize {
        self.id_to_filter_key_extractor.len()
    }
}

impl Debug for MultiFilterKeyExtractor {
    fn fmt(&self, f: &mut std::fmt::Formatter<'_>) -> std::fmt::Result {
        write!(f, "MultiFilterKeyExtractor size {} ", self.size())
    }
}

impl FilterKeyExtractor for MultiFilterKeyExtractor {
    fn extract<'a>(&self, full_key: &'a [u8]) -> &'a [u8] {
        if full_key.len() < TABLE_PREFIX_LEN + VIRTUAL_NODE_SIZE {
            return full_key;
        }

        let table_id = get_table_id(full_key).unwrap();
        self.id_to_filter_key_extractor
            .get(&table_id)
            .unwrap()
            .extract(full_key)
    }
}

#[derive(Default)]
struct FilterKeyExtractorManagerInner {
    table_id_to_filter_key_extractor: RwLock<HashMap<u32, Arc<FilterKeyExtractorImpl>>>,
    notify: Notify,
    total_file_size_kb: AtomicUsize,
    total_bloom_filter: AtomicUsize,
}

const MAX_REFRESH_DATA_SIZE: usize = 64 * 1024 * 1024; // 64GB

impl FilterKeyExtractorManagerInner {
    fn update(&self, table_id: u32, filter_key_extractor: Arc<FilterKeyExtractorImpl>) {
        self.table_id_to_filter_key_extractor
            .write()
            .insert(table_id, filter_key_extractor);

        self.notify.notify_waiters();
    }

    fn sync(&self, filter_key_extractor_map: HashMap<u32, Arc<FilterKeyExtractorImpl>>) {
        let mut guard = self.table_id_to_filter_key_extractor.write();
        guard.clear();
        guard.extend(filter_key_extractor_map);
        self.notify.notify_waiters();
    }

    fn remove(&self, table_id: u32) {
        self.table_id_to_filter_key_extractor
            .write()
            .remove(&table_id);

        self.notify.notify_waiters();
    }

    async fn acquire(&self, mut table_id_set: HashSet<u32>) -> FilterKeyExtractorImpl {
        if table_id_set.is_empty() {
            // table_id_set is empty
            // the table in sst has been deleted

            // use full key as default
            return FilterKeyExtractorImpl::FullKey(FullKeyFilterKeyExtractor::default());
        }

        #[cfg(debug_assertions)]
        {
            // for some unit-test not config table_id_set
            if table_id_set.iter().any(|table_id| *table_id == 0) {
                return FilterKeyExtractorImpl::FullKey(FullKeyFilterKeyExtractor::default());
            }
        }

        let mut multi_filter_key_extractor = MultiFilterKeyExtractor::default();
        while !table_id_set.is_empty() {
            let notified = self.notify.notified();

            {
                let guard = self.table_id_to_filter_key_extractor.read();
                table_id_set.drain_filter(|table_id| match guard.get(table_id) {
                    Some(filter_key_extractor) => {
                        multi_filter_key_extractor
                            .register(*table_id, filter_key_extractor.clone());
                        true
                    }

                    None => false,
                });
            }

            if !table_id_set.is_empty() {
                notified.await;
            }
        }

        FilterKeyExtractorImpl::Multi(multi_filter_key_extractor)
    }

    fn update_bloom_filter_avg_size(&self, sst_size: usize, bloom_filter_size: usize) {
        // store KB to avoid small result of div
        let old_size = self
            .total_file_size_kb
            .fetch_add(sst_size / 1024, Ordering::SeqCst);
        self.total_bloom_filter
            .fetch_add(bloom_filter_size, Ordering::SeqCst);
        if old_size > MAX_REFRESH_DATA_SIZE {
            self.total_file_size_kb
                .store(sst_size / 1024, Ordering::SeqCst);
            self.total_bloom_filter
                .store(bloom_filter_size, Ordering::SeqCst);
        }
    }

    pub fn estimate_bloom_filter_size(&self, sst_size: usize) -> usize {
        let sst_size_mb = sst_size >> 20;
        let total_bloom_filter = self.total_bloom_filter.load(Ordering::Acquire);
        let total_file_size_mb = self.total_file_size_kb.load(Ordering::Acquire) / 1024;
        if total_file_size_mb == 0 {
            return 0;
        }
        total_bloom_filter / total_file_size_mb * sst_size_mb
    }
}

/// FilterKeyExtractorManager is a wrapper for inner, and provide a protected read and write
/// interface, its thread safe
#[derive(Default)]
pub struct FilterKeyExtractorManager {
    inner: FilterKeyExtractorManagerInner,
}

impl FilterKeyExtractorManager {
    /// Insert (`table_id`, `filter_key_extractor`) as mapping to `HashMap` for `acquire`
    pub fn update(&self, table_id: u32, filter_key_extractor: Arc<FilterKeyExtractorImpl>) {
        self.inner.update(table_id, filter_key_extractor);
    }

    /// Remove a mapping by table_id
    pub fn remove(&self, table_id: u32) {
        self.inner.remove(table_id);
    }

    /// Sync all filter key extractors by snapshot
    pub fn sync(&self, filter_key_extractor_map: HashMap<u32, Arc<FilterKeyExtractorImpl>>) {
        self.inner.sync(filter_key_extractor_map)
    }

    /// Acquire a `MultiFilterKeyExtractor` by `table_id_set`
    /// Internally, try to get all `filter_key_extractor` from `hashmap`. Will block the caller if
    /// table_id does not util version update (notify), and retry to get
    pub async fn acquire(&self, table_id_set: HashSet<u32>) -> FilterKeyExtractorImpl {
        self.inner.acquire(table_id_set).await
    }

    pub fn update_bloom_filter_avg_size(&self, sst_size: usize, bloom_filter_size: usize) {
        self.inner
            .update_bloom_filter_avg_size(sst_size, bloom_filter_size);
    }

    pub fn estimate_bloom_filter_size(&self, sst_size: usize) -> usize {
        self.inner.estimate_bloom_filter_size(sst_size)
    }
}

pub type FilterKeyExtractorManagerRef = Arc<FilterKeyExtractorManager>;

#[cfg(test)]
mod tests {
    use std::collections::{HashMap, HashSet};
    use std::mem;
    use std::sync::Arc;
    use std::time::Duration;

    use bytes::{BufMut, BytesMut};
<<<<<<< HEAD
    use risingwave_common::catalog::{ColumnDesc, ColumnId};
    use risingwave_common::row::Row;
=======
    use itertools::Itertools;
    use risingwave_common::array::Row;
    use risingwave_common::catalog::{ColumnDesc, ColumnId};
    use risingwave_common::config::constant::hummock::PROPERTIES_RETAINTION_SECOND_KEY;
>>>>>>> a44af4ea
    use risingwave_common::types::ScalarImpl::{self};
    use risingwave_common::types::{DataType, VIRTUAL_NODE_SIZE};
    use risingwave_common::util::ordered::{OrderedRowDeserializer, OrderedRowSerializer};
    use risingwave_common::util::sort_util::OrderType;
    use risingwave_pb::catalog::Table as ProstTable;
    use risingwave_pb::plan_common::{ColumnCatalog as ProstColumnCatalog, ColumnOrder};
    use tokio::task;

    use super::{DummyFilterKeyExtractor, FilterKeyExtractor, SchemaFilterKeyExtractor};
    use crate::filter_key_extractor::{
        FilterKeyExtractorImpl, FilterKeyExtractorManager, FullKeyFilterKeyExtractor,
        MultiFilterKeyExtractor,
    };
    use crate::key::TABLE_PREFIX_LEN;

    #[test]
    fn test_default_filter_key_extractor() {
        let dummy_filter_key_extractor = DummyFilterKeyExtractor::default();
        let full_key = "full_key".as_bytes();
        let output_key = dummy_filter_key_extractor.extract(full_key);

        assert_eq!("".as_bytes(), output_key);

        let full_key_filter_key_extractor = FullKeyFilterKeyExtractor::default();
        let output_key = full_key_filter_key_extractor.extract(full_key);

        assert_eq!(full_key, output_key);
    }

    fn build_table_with_prefix_column_num(column_count: u32) -> ProstTable {
        ProstTable {
            is_index: false,
            index_on_id: 0,
            id: 0,
            schema_id: 0,
            database_id: 0,
            name: "test".to_string(),
            columns: vec![
                ProstColumnCatalog {
                    column_desc: Some(
                        (&ColumnDesc {
                            data_type: DataType::Int64,
                            column_id: ColumnId::new(0),
                            name: "_row_id".to_string(),
                            field_descs: vec![],
                            type_name: "".to_string(),
                        })
                            .into(),
                    ),
                    is_hidden: true,
                },
                ProstColumnCatalog {
                    column_desc: Some(
                        (&ColumnDesc {
                            data_type: DataType::Int64,
                            column_id: ColumnId::new(0),
                            name: "col_1".to_string(),
                            field_descs: vec![],
                            type_name: "Int64".to_string(),
                        })
                            .into(),
                    ),
                    is_hidden: false,
                },
                ProstColumnCatalog {
                    column_desc: Some(
                        (&ColumnDesc {
                            data_type: DataType::Float64,
                            column_id: ColumnId::new(0),
                            name: "col_2".to_string(),
                            field_descs: vec![],
                            type_name: "Float64".to_string(),
                        })
                            .into(),
                    ),
                    is_hidden: false,
                },
                ProstColumnCatalog {
                    column_desc: Some(
                        (&ColumnDesc {
                            data_type: DataType::Varchar,
                            column_id: ColumnId::new(0),
                            name: "col_3".to_string(),
                            field_descs: vec![],
                            type_name: "Varchar".to_string(),
                        })
                            .into(),
                    ),
                    is_hidden: false,
                },
            ],
            order_key: vec![
                ColumnOrder {
                    order_type: 1, // Ascending
                    index: 1,
                },
                ColumnOrder {
                    order_type: 1, // Ascending
                    index: 3,
                },
            ],
            stream_key: vec![0],
            dependent_relations: vec![],
            distribution_key: (0..column_count as i32).collect_vec(),
            optional_associated_source_id: None,
            appendonly: false,
            owner: risingwave_common::catalog::DEFAULT_SUPER_USER_ID,
            properties: HashMap::from([(
                String::from(PROPERTIES_RETAINTION_SECOND_KEY),
                String::from("300"),
            )]),
            fragment_id: 0,
            vnode_col_idx: None,
        }
    }

    #[test]
    fn test_schema_filter_key_extractor() {
        let prost_table = build_table_with_prefix_column_num(1);
        let schema_filter_key_extractor = SchemaFilterKeyExtractor::new(&prost_table);

        let order_types: Vec<OrderType> = vec![OrderType::Ascending, OrderType::Ascending];

        let serializer = OrderedRowSerializer::new(order_types);
        let row = Row(vec![
            Some(ScalarImpl::Int64(100)),
            Some(ScalarImpl::Utf8("abc".to_string())),
        ]);
        let mut row_bytes = vec![];
        serializer.serialize(&row, &mut row_bytes);

        let table_prefix = {
            let mut buf = BytesMut::with_capacity(TABLE_PREFIX_LEN);
            buf.put_u8(b't');
            buf.put_u32(1);
            buf.to_vec()
        };

        let vnode_prefix = "v".as_bytes();
        assert_eq!(VIRTUAL_NODE_SIZE, vnode_prefix.len());

        let full_key = [&table_prefix, vnode_prefix, &row_bytes].concat();
        let output_key = schema_filter_key_extractor.extract(&full_key);
        assert_eq!(
            TABLE_PREFIX_LEN + VIRTUAL_NODE_SIZE + 1 + mem::size_of::<i64>(),
            output_key.len()
        );
    }

    #[test]
    fn test_multi_filter_key_extractor() {
        let mut multi_filter_key_extractor = MultiFilterKeyExtractor::default();
        // let last_state = multi_filter_key_extractor.last_filter_key_extractor_state();
        // assert!(last_state.is_none());

        {
            // test table_id 1
            let prost_table = build_table_with_prefix_column_num(1);
            let schema_filter_key_extractor = SchemaFilterKeyExtractor::new(&prost_table);
            multi_filter_key_extractor.register(
                1,
                Arc::new(FilterKeyExtractorImpl::Schema(schema_filter_key_extractor)),
            );
            let order_types: Vec<OrderType> = vec![OrderType::Ascending, OrderType::Ascending];

            let serializer = OrderedRowSerializer::new(order_types);
            let row = Row(vec![
                Some(ScalarImpl::Int64(100)),
                Some(ScalarImpl::Utf8("abc".to_string())),
            ]);
            let mut row_bytes = vec![];
            serializer.serialize(&row, &mut row_bytes);

            let table_prefix = {
                let mut buf = BytesMut::with_capacity(TABLE_PREFIX_LEN);
                buf.put_u8(b't');
                buf.put_u32(1);
                buf.to_vec()
            };

            let vnode_prefix = "v".as_bytes();
            assert_eq!(VIRTUAL_NODE_SIZE, vnode_prefix.len());

            let full_key = [&table_prefix, vnode_prefix, &row_bytes].concat();
            let output_key = multi_filter_key_extractor.extract(&full_key);

            let data_types = vec![DataType::Int64];
            let order_types = vec![OrderType::Ascending];
            let deserializer = OrderedRowDeserializer::new(data_types, order_types);

            let pk_prefix_len = deserializer
                .deserialize_prefix_len_with_column_indices(&row_bytes, 0..=0)
                .unwrap();
            assert_eq!(
                TABLE_PREFIX_LEN + VIRTUAL_NODE_SIZE + pk_prefix_len,
                output_key.len()
            );

            // let last_state = multi_filter_key_extractor.last_filter_key_extractor_state();
            // assert!(last_state.is_some());
            // assert_eq!(1, last_state.as_ref().unwrap().0);
        }

        {
            // test table_id 1
            let prost_table = build_table_with_prefix_column_num(2);
            let schema_filter_key_extractor = SchemaFilterKeyExtractor::new(&prost_table);
            multi_filter_key_extractor.register(
                2,
                Arc::new(FilterKeyExtractorImpl::Schema(schema_filter_key_extractor)),
            );
            let order_types: Vec<OrderType> = vec![OrderType::Ascending, OrderType::Ascending];

            let serializer = OrderedRowSerializer::new(order_types);
            let row = Row(vec![
                Some(ScalarImpl::Int64(100)),
                Some(ScalarImpl::Utf8("abc".to_string())),
            ]);
            let mut row_bytes = vec![];
            serializer.serialize(&row, &mut row_bytes);

            let table_prefix = {
                let mut buf = BytesMut::with_capacity(TABLE_PREFIX_LEN);
                buf.put_u8(b't');
                buf.put_u32(2);
                buf.to_vec()
            };

            let vnode_prefix = "v".as_bytes();
            assert_eq!(VIRTUAL_NODE_SIZE, vnode_prefix.len());

            let full_key = [&table_prefix, vnode_prefix, &row_bytes].concat();
            let output_key = multi_filter_key_extractor.extract(&full_key);

            let data_types = vec![DataType::Int64, DataType::Varchar];
            let order_types = vec![OrderType::Ascending, OrderType::Ascending];
            let deserializer = OrderedRowDeserializer::new(data_types, order_types);

            let pk_prefix_len = deserializer
                .deserialize_prefix_len_with_column_indices(&row_bytes, 0..=1)
                .unwrap();

            assert_eq!(
                TABLE_PREFIX_LEN + VIRTUAL_NODE_SIZE + pk_prefix_len,
                output_key.len()
            );

            // let last_state = multi_filter_key_extractor.last_filter_key_extractor_state();
            // assert!(last_state.is_some());
            // assert_eq!(2, last_state.as_ref().unwrap().0);
        }

        {
            let full_key_filter_key_extractor = FullKeyFilterKeyExtractor::default();
            multi_filter_key_extractor.register(
                3,
                Arc::new(FilterKeyExtractorImpl::FullKey(
                    full_key_filter_key_extractor,
                )),
            );

            let table_prefix = {
                let mut buf = BytesMut::with_capacity(TABLE_PREFIX_LEN);
                buf.put_u8(b't');
                buf.put_u32(3);
                buf.to_vec()
            };

            let vnode_prefix = "v".as_bytes();
            assert_eq!(VIRTUAL_NODE_SIZE, vnode_prefix.len());

            let row_bytes = "full_key".as_bytes();

            let full_key = [&table_prefix, vnode_prefix, row_bytes].concat();
            let output_key = multi_filter_key_extractor.extract(&full_key);
            assert_eq!(
                TABLE_PREFIX_LEN + VIRTUAL_NODE_SIZE + row_bytes.len(),
                output_key.len()
            );

            // let last_state = multi_filter_key_extractor.last_filter_key_extractor_state();
            // assert!(last_state.is_some());
            // assert_eq!(3, last_state.as_ref().unwrap().0);
        }
    }

    #[tokio::test]
    async fn test_filter_key_extractor_manager() {
        let filter_key_extractor_manager = Arc::new(FilterKeyExtractorManager::default());
        let filter_key_extractor_manager_ref = filter_key_extractor_manager.clone();
        let filter_key_extractor_manager_ref2 = filter_key_extractor_manager_ref.clone();

        task::spawn(async move {
            tokio::time::sleep(Duration::from_millis(500)).await;
            filter_key_extractor_manager_ref.update(
                1,
                Arc::new(FilterKeyExtractorImpl::Dummy(
                    DummyFilterKeyExtractor::default(),
                )),
            );
        });

        let remaining_table_id_set = HashSet::from([1]);
        let multi_filter_key_extractor = filter_key_extractor_manager_ref2
            .acquire(remaining_table_id_set)
            .await;

        match multi_filter_key_extractor {
            FilterKeyExtractorImpl::Multi(multi_filter_key_extractor) => {
                assert_eq!(1, multi_filter_key_extractor.size());
            }

            _ => {
                unreachable!()
            }
        }
    }
}<|MERGE_RESOLUTION|>--- conflicted
+++ resolved
@@ -387,15 +387,10 @@
     use std::time::Duration;
 
     use bytes::{BufMut, BytesMut};
-<<<<<<< HEAD
-    use risingwave_common::catalog::{ColumnDesc, ColumnId};
-    use risingwave_common::row::Row;
-=======
     use itertools::Itertools;
-    use risingwave_common::array::Row;
     use risingwave_common::catalog::{ColumnDesc, ColumnId};
     use risingwave_common::config::constant::hummock::PROPERTIES_RETAINTION_SECOND_KEY;
->>>>>>> a44af4ea
+    use risingwave_common::row::Row;
     use risingwave_common::types::ScalarImpl::{self};
     use risingwave_common::types::{DataType, VIRTUAL_NODE_SIZE};
     use risingwave_common::util::ordered::{OrderedRowDeserializer, OrderedRowSerializer};
