// Copyright 2022 Singularity Data
//
// Licensed under the Apache License, Version 2.0 (the "License");
// you may not use this file except in compliance with the License.
// You may obtain a copy of the License at
//
// http://www.apache.org/licenses/LICENSE-2.0
//
// Unless required by applicable law or agreed to in writing, software
// distributed under the License is distributed on an "AS IS" BASIS,
// WITHOUT WARRANTIES OR CONDITIONS OF ANY KIND, either express or implied.
// See the License for the specific language governing permissions and
// limitations under the License.

use std::ops::Bound::{Excluded, Included, Unbounded};
use std::sync::Arc;

use bytes::Bytes;
use parking_lot::RwLock;
use risingwave_common::catalog::TableId;
use risingwave_common::config::StorageConfig;
use risingwave_hummock_sdk::filter_key_extractor::FilterKeyExtractorManager;
use risingwave_hummock_sdk::HummockEpoch;
use risingwave_meta::hummock::test_utils::setup_compute_env;
use risingwave_meta::hummock::{HummockManagerRef, MockHummockMetaClient};
use risingwave_meta::manager::MetaSrvEnv;
use risingwave_meta::storage::MemStore;
use risingwave_pb::common::WorkerNode;
use risingwave_rpc_client::HummockMetaClient;
use risingwave_storage::hummock::compactor::Context;
use risingwave_storage::hummock::event_handler::hummock_event_handler::BufferTracker;
use risingwave_storage::hummock::event_handler::{HummockEvent, HummockEventHandler};
use risingwave_storage::hummock::iterator::test_utils::mock_sstable_store;
use risingwave_storage::hummock::local_version::local_version_manager::LocalVersionManager;
use risingwave_storage::hummock::store::state_store::LocalHummockStorage;
use risingwave_storage::hummock::store::version::{
    read_filter_for_batch, read_filter_for_local, HummockVersionReader,
};
use risingwave_storage::hummock::test_utils::default_config_for_test;
use risingwave_storage::hummock::{SstableIdManager, SstableStore};
use risingwave_storage::monitor::StateStoreMetrics;
use risingwave_storage::storage_value::StorageValue;
use risingwave_storage::store::{
    ReadOptions, StateStoreIterExt, StateStoreRead, StateStoreWrite, SyncResult, WriteOptions,
};
use risingwave_storage::StateStoreIter;
use tokio::sync::mpsc::UnboundedSender;
use tokio::sync::oneshot;

use crate::test_utils::{prefixed_key, prepare_first_valid_version};

pub async fn prepare_hummock_event_handler(
    opt: Arc<StorageConfig>,
    env: MetaSrvEnv<MemStore>,
    hummock_manager_ref: HummockManagerRef<MemStore>,
    worker_node: WorkerNode,
    sstable_store_ref: Arc<SstableStore>,
    sstable_id_manager: Arc<SstableIdManager>,
) -> (HummockEventHandler, UnboundedSender<HummockEvent>) {
    let (pinned_version, event_tx, event_rx) =
        prepare_first_valid_version(env, hummock_manager_ref.clone(), worker_node.clone()).await;

    let hummock_meta_client = Arc::new(MockHummockMetaClient::new(
        hummock_manager_ref.clone(),
        worker_node.id,
    ));

    let compactor_context = Arc::new(Context::new_local_compact_context(
        opt.clone(),
        sstable_store_ref,
        hummock_meta_client,
        Arc::new(StateStoreMetrics::unused()),
        sstable_id_manager,
        Arc::new(FilterKeyExtractorManager::default()),
        Arc::new(risingwave_tracing::RwTracingService::new()),
    ));

    let buffer_tracker = BufferTracker::from_storage_config(&opt);

    let local_version_manager = LocalVersionManager::new(
        pinned_version.clone(),
        compactor_context.clone(),
        buffer_tracker,
        event_tx.clone(),
    );

    let hummock_event_handler = HummockEventHandler::new(
        local_version_manager,
        event_rx,
        pinned_version,
        compactor_context,
    );

    (hummock_event_handler, event_tx)
}

async fn try_wait_epoch_for_test(
    wait_epoch: u64,
    version_update_notifier_tx: &tokio::sync::watch::Sender<HummockEpoch>,
) {
    let mut rx = version_update_notifier_tx.subscribe();
    while *(rx.borrow_and_update()) < wait_epoch {
        rx.changed().await.unwrap();
    }
}

async fn sync_epoch(event_tx: &UnboundedSender<HummockEvent>, epoch: HummockEpoch) -> SyncResult {
    event_tx
        .send(HummockEvent::SealEpoch {
            epoch,
            is_checkpoint: true,
        })
        .unwrap();
    let (tx, rx) = oneshot::channel();
    event_tx
        .send(HummockEvent::SyncEpoch {
            new_sync_epoch: epoch,
            sync_result_sender: tx,
        })
        .unwrap();
    rx.await.unwrap().unwrap()
}

#[tokio::test]
async fn test_storage_basic() {
    let sstable_store = mock_sstable_store();
    let hummock_options = Arc::new(default_config_for_test());
    let (env, hummock_manager_ref, _cluster_manager_ref, worker_node) =
        setup_compute_env(8080).await;

    let hummock_meta_client = Arc::new(MockHummockMetaClient::new(
        hummock_manager_ref.clone(),
        worker_node.id,
    ));

    let sstable_id_manager = Arc::new(SstableIdManager::new(
        hummock_meta_client.clone(),
        hummock_options.sstable_id_remote_fetch_number,
    ));

    let (hummock_event_handler, event_tx) = prepare_hummock_event_handler(
        hummock_options.clone(),
        env,
        hummock_manager_ref,
        worker_node,
        sstable_store.clone(),
        sstable_id_manager.clone(),
    )
    .await;

    tokio::spawn(hummock_event_handler.start_hummock_event_handler_worker());

<<<<<<< HEAD
    let (tx, rx) = tokio::sync::oneshot::channel::<LocalHummockStorage>();
    event_tx
        .send(HummockEvent::RegisterHummockInstance {
            table_id: TableId::default(),
            instance_id: 0,
            event_tx_for_instance: event_tx.clone(),
            sync_result_sender: tx,
        })
        .unwrap();

    let hummock_storage = rx.await.unwrap();
=======
    let hummock_storage =
        LocalHummockStorage::for_test(sstable_store, read_version, event_tx.clone());
>>>>>>> 7fbee0aa

    // First batch inserts the anchor and others.
    let mut batch1 = vec![
        (Bytes::from("aa"), StorageValue::new_put("111")),
        (Bytes::from("bb"), StorageValue::new_put("222")),
    ];

    // Make sure the batch is sorted.
    batch1.sort_by(|(k1, _), (k2, _)| k1.cmp(k2));

    // Second batch modifies the anchor.
    let mut batch2 = vec![
        (Bytes::from("cc"), StorageValue::new_put("333")),
        (Bytes::from("aa"), StorageValue::new_put("111111")),
    ];

    // Make sure the batch is sorted.
    batch2.sort_by(|(k1, _), (k2, _)| k1.cmp(k2));

    // Third batch deletes the anchor
    let mut batch3 = vec![
        (Bytes::from("dd"), StorageValue::new_put("444")),
        (Bytes::from("ee"), StorageValue::new_put("555")),
        (Bytes::from("aa"), StorageValue::new_delete()),
    ];

    // Make sure the batch is sorted.
    batch3.sort_by(|(k1, _), (k2, _)| k1.cmp(k2));

    // epoch 0 is reserved by storage service
    let epoch1: u64 = 1;

    // Write the first batch.
    hummock_storage
        .ingest_batch(
            batch1,
            vec![],
            WriteOptions {
                epoch: epoch1,
                table_id: Default::default(),
            },
        )
        .await
        .unwrap();

    // Get the value after flushing to remote.
    let value = hummock_storage
        .get(
            &Bytes::from("aa"),
            epoch1,
            ReadOptions {
                table_id: Default::default(),
                retention_seconds: None,
                check_bloom_filter: true,
                prefix_hint: None,
            },
        )
        .await
        .unwrap()
        .unwrap();
    assert_eq!(value, Bytes::from("111"));
    let value = hummock_storage
        .get(
            &Bytes::from("bb"),
            epoch1,
            ReadOptions {
                table_id: Default::default(),
                retention_seconds: None,
                check_bloom_filter: true,
                prefix_hint: None,
            },
        )
        .await
        .unwrap()
        .unwrap();
    assert_eq!(value, Bytes::from("222"));

    // Test looking for a nonexistent key. `next()` would return the next key.
    let value = hummock_storage
        .get(
            &Bytes::from("ab"),
            epoch1,
            ReadOptions {
                table_id: Default::default(),
                retention_seconds: None,
                check_bloom_filter: true,
                prefix_hint: None,
            },
        )
        .await
        .unwrap();
    assert_eq!(value, None);

    let epoch2 = epoch1 + 1;
    hummock_storage
        .ingest_batch(
            batch2,
            vec![],
            WriteOptions {
                epoch: epoch2,
                table_id: Default::default(),
            },
        )
        .await
        .unwrap();

    // Get the value after flushing to remote.
    let value = hummock_storage
        .get(
            &Bytes::from("aa"),
            epoch2,
            ReadOptions {
                table_id: Default::default(),
                retention_seconds: None,
                check_bloom_filter: true,
                prefix_hint: None,
            },
        )
        .await
        .unwrap()
        .unwrap();
    assert_eq!(value, Bytes::from("111111"));

    // Write the third batch.
    let epoch3 = epoch2 + 1;
    hummock_storage
        .ingest_batch(
            batch3,
            vec![],
            WriteOptions {
                epoch: epoch3,
                table_id: Default::default(),
            },
        )
        .await
        .unwrap();

    // Get the value after flushing to remote.
    let value = hummock_storage
        .get(
            &Bytes::from("aa"),
            epoch3,
            ReadOptions {
                table_id: Default::default(),
                retention_seconds: None,
                check_bloom_filter: true,
                prefix_hint: None,
            },
        )
        .await
        .unwrap();
    assert_eq!(value, None);

    // Get non-existent maximum key.
    let value = hummock_storage
        .get(
            &Bytes::from("ff"),
            epoch3,
            ReadOptions {
                table_id: Default::default(),
                retention_seconds: None,
                check_bloom_filter: true,
                prefix_hint: None,
            },
        )
        .await
        .unwrap();
    assert_eq!(value, None);

    // Write aa bb
    let mut iter = hummock_storage
        .iter(
            (Unbounded, Included(b"ee".to_vec())),
            epoch1,
            ReadOptions {
                table_id: Default::default(),
                retention_seconds: None,
                check_bloom_filter: true,
                prefix_hint: None,
            },
        )
        .await
        .unwrap();
    assert_eq!(
        Some((
            Bytes::copy_from_slice(&b"aa"[..]),
            Bytes::copy_from_slice(&b"111"[..])
        )),
        iter.next().await.unwrap()
    );
    assert_eq!(
        Some((
            Bytes::copy_from_slice(&b"bb"[..]),
            Bytes::copy_from_slice(&b"222"[..])
        )),
        iter.next().await.unwrap()
    );
    assert_eq!(None, iter.next().await.unwrap());

    // Get the anchor value at the first snapshot
    let value = hummock_storage
        .get(
            &Bytes::from("aa"),
            epoch1,
            ReadOptions {
                table_id: Default::default(),
                retention_seconds: None,
                check_bloom_filter: true,
                prefix_hint: None,
            },
        )
        .await
        .unwrap()
        .unwrap();
    assert_eq!(value, Bytes::from("111"));

    // Get the anchor value at the second snapshot
    let value = hummock_storage
        .get(
            &Bytes::from("aa"),
            epoch2,
            ReadOptions {
                table_id: Default::default(),
                retention_seconds: None,
                check_bloom_filter: true,
                prefix_hint: None,
            },
        )
        .await
        .unwrap()
        .unwrap();
    assert_eq!(value, Bytes::from("111111"));
    // Update aa, write cc
    let mut iter = hummock_storage
        .iter(
            (Unbounded, Included(b"ee".to_vec())),
            epoch2,
            ReadOptions {
                table_id: Default::default(),
                retention_seconds: None,
                check_bloom_filter: true,
                prefix_hint: None,
            },
        )
        .await
        .unwrap();
    assert_eq!(
        Some((
            Bytes::copy_from_slice(&b"aa"[..]),
            Bytes::copy_from_slice(&b"111111"[..])
        )),
        iter.next().await.unwrap()
    );
    assert_eq!(
        Some((
            Bytes::copy_from_slice(&b"bb"[..]),
            Bytes::copy_from_slice(&b"222"[..])
        )),
        iter.next().await.unwrap()
    );
    assert_eq!(
        Some((
            Bytes::copy_from_slice(&b"cc"[..]),
            Bytes::copy_from_slice(&b"333"[..])
        )),
        iter.next().await.unwrap()
    );
    assert_eq!(None, iter.next().await.unwrap());

    // Delete aa, write dd,ee
    let mut iter = hummock_storage
        .iter(
            (Unbounded, Included(b"ee".to_vec())),
            epoch3,
            ReadOptions {
                table_id: Default::default(),
                retention_seconds: None,
                check_bloom_filter: true,
                prefix_hint: None,
            },
        )
        .await
        .unwrap();
    assert_eq!(
        Some((
            Bytes::copy_from_slice(&b"bb"[..]),
            Bytes::copy_from_slice(&b"222"[..])
        )),
        iter.next().await.unwrap()
    );
    assert_eq!(
        Some((
            Bytes::copy_from_slice(&b"cc"[..]),
            Bytes::copy_from_slice(&b"333"[..])
        )),
        iter.next().await.unwrap()
    );
    assert_eq!(
        Some((
            Bytes::copy_from_slice(&b"dd"[..]),
            Bytes::copy_from_slice(&b"444"[..])
        )),
        iter.next().await.unwrap()
    );
    assert_eq!(
        Some((
            Bytes::copy_from_slice(&b"ee"[..]),
            Bytes::copy_from_slice(&b"555"[..])
        )),
        iter.next().await.unwrap()
    );
    assert_eq!(None, iter.next().await.unwrap());

    // TODO: add more test cases after sync is supported
}

#[tokio::test]
async fn test_state_store_sync() {
    let sstable_store = mock_sstable_store();
    let hummock_options = Arc::new(default_config_for_test());
    let (env, hummock_manager_ref, _cluster_manager_ref, worker_node) =
        setup_compute_env(8080).await;
    let hummock_meta_client = Arc::new(MockHummockMetaClient::new(
        hummock_manager_ref.clone(),
        worker_node.id,
    ));

    let sstable_id_manager = Arc::new(SstableIdManager::new(
        hummock_meta_client.clone(),
        hummock_options.sstable_id_remote_fetch_number,
    ));

    let (hummock_event_handler, event_tx) = prepare_hummock_event_handler(
        hummock_options.clone(),
        env,
        hummock_manager_ref,
        worker_node,
        sstable_store.clone(),
        sstable_id_manager.clone(),
    )
    .await;

    let version_update_notifier_tx = hummock_event_handler.version_update_notifier_tx();
    tokio::spawn(hummock_event_handler.start_hummock_event_handler_worker());

<<<<<<< HEAD
    let (tx, rx) = tokio::sync::oneshot::channel::<LocalHummockStorage>();
    event_tx
        .send(HummockEvent::RegisterHummockInstance {
            table_id: TableId::default(),
            instance_id: 0,
            event_tx_for_instance: event_tx.clone(),
            sync_result_sender: tx,
        })
        .unwrap();

    let hummock_storage = rx.await.unwrap();

    let epoch1: _ = hummock_storage
        .read_version()
        .read()
        .committed()
        .max_committed_epoch()
        + 1;
=======
    let hummock_storage =
        LocalHummockStorage::for_test(sstable_store, read_version, event_tx.clone());
>>>>>>> 7fbee0aa

    // ingest 26B batch
    let mut batch1 = vec![
        (
            prefixed_key(Bytes::from("aaaa")),
            StorageValue::new_put("1111"),
        ),
        (
            prefixed_key(Bytes::from("bbbb")),
            StorageValue::new_put("2222"),
        ),
    ];

    batch1.sort_by(|(k1, _), (k2, _)| k1.cmp(k2));
    hummock_storage
        .ingest_batch(
            batch1,
            vec![],
            WriteOptions {
                epoch: epoch1,
                table_id: Default::default(),
            },
        )
        .await
        .unwrap();

    // ingest 39B batch
    let mut batch2 = vec![
        (
            prefixed_key(Bytes::from("cccc")),
            StorageValue::new_put("3333"),
        ),
        (
            prefixed_key(Bytes::from("dddd")),
            StorageValue::new_put("4444"),
        ),
        (
            prefixed_key(Bytes::from("eeee")),
            StorageValue::new_put("5555"),
        ),
    ];
    batch2.sort_by(|(k1, _), (k2, _)| k1.cmp(k2));
    hummock_storage
        .ingest_batch(
            batch2,
            vec![],
            WriteOptions {
                epoch: epoch1,
                table_id: Default::default(),
            },
        )
        .await
        .unwrap();

    let epoch2 = epoch1 + 1;

    // ingest more 13B then will trigger a sync behind the scene
    let mut batch3 = vec![(
        prefixed_key(Bytes::from("eeee")),
        StorageValue::new_put("6666"),
    )];
    batch3.sort_by(|(k1, _), (k2, _)| k1.cmp(k2));
    hummock_storage
        .ingest_batch(
            batch3,
            vec![],
            WriteOptions {
                epoch: epoch2,
                table_id: Default::default(),
            },
        )
        .await
        .unwrap();

    let ssts = sync_epoch(&event_tx, epoch1).await.uncommitted_ssts;
    hummock_meta_client
        .commit_epoch(epoch1, ssts)
        .await
        .unwrap();
    try_wait_epoch_for_test(epoch1, &version_update_notifier_tx).await;
    {
        // after sync 1 epoch
        let read_version = hummock_storage.read_version();
        assert_eq!(1, read_version.read().staging().imm.len());
        assert!(read_version.read().staging().sst.is_empty());
    }

    {
        let kv_map = [
            ("aaaa", "1111"),
            ("bbbb", "2222"),
            ("cccc", "3333"),
            ("dddd", "4444"),
            ("eeee", "5555"),
        ];

        for (k, v) in kv_map {
            let value = hummock_storage
                .get(
                    &prefixed_key(k.as_bytes()),
                    epoch1,
                    ReadOptions {
                        table_id: Default::default(),
                        retention_seconds: None,
                        check_bloom_filter: true,
                        prefix_hint: None,
                    },
                )
                .await
                .unwrap()
                .unwrap();
            assert_eq!(value, Bytes::from(v));
        }
    }

    let ssts = sync_epoch(&event_tx, epoch2).await.uncommitted_ssts;

    hummock_meta_client
        .commit_epoch(epoch2, ssts)
        .await
        .unwrap();
    try_wait_epoch_for_test(epoch2, &version_update_notifier_tx).await;
    {
        // after sync all epoch
        let read_version = hummock_storage.read_version();
        assert!(read_version.read().staging().imm.is_empty());
        assert!(read_version.read().staging().sst.is_empty());
    }

    {
        let kv_map = [
            ("aaaa", "1111"),
            ("bbbb", "2222"),
            ("cccc", "3333"),
            ("dddd", "4444"),
            ("eeee", "6666"),
        ];

        for (k, v) in kv_map {
            let value = hummock_storage
                .get(
                    &prefixed_key(k.as_bytes()),
                    epoch2,
                    ReadOptions {
                        table_id: Default::default(),
                        retention_seconds: None,
                        check_bloom_filter: true,
                        prefix_hint: None,
                    },
                )
                .await
                .unwrap()
                .unwrap();
            assert_eq!(value, Bytes::from(v));
        }
    }

    // test iter
    {
        let mut iter = hummock_storage
            .iter(
                (Unbounded, Included(prefixed_key(b"eeee").to_vec())),
                epoch1,
                ReadOptions {
                    table_id: Default::default(),
                    retention_seconds: None,
                    check_bloom_filter: true,
                    prefix_hint: None,
                },
            )
            .await
            .unwrap();

        let kv_map = [
            ("aaaa", "1111"),
            ("bbbb", "2222"),
            ("cccc", "3333"),
            ("dddd", "4444"),
            ("eeee", "5555"),
        ];

        for (k, v) in kv_map {
            let result = iter.next().await.unwrap();
            assert_eq!(result, Some((prefixed_key(Bytes::from(k)), Bytes::from(v))));
        }

        assert!(iter.next().await.unwrap().is_none());
    }

    {
        let mut iter = hummock_storage
            .iter(
                (Unbounded, Included(prefixed_key(b"eeee").to_vec())),
                epoch2,
                ReadOptions {
                    table_id: Default::default(),
                    retention_seconds: None,
                    check_bloom_filter: true,
                    prefix_hint: None,
                },
            )
            .await
            .unwrap();

        let kv_map = [
            ("aaaa", "1111"),
            ("bbbb", "2222"),
            ("cccc", "3333"),
            ("dddd", "4444"),
            ("eeee", "6666"),
        ];

        for (k, v) in kv_map {
            let result = iter.next().await.unwrap();
            assert_eq!(result, Some((prefixed_key(Bytes::from(k)), Bytes::from(v))));
        }
    }
}

#[tokio::test]
async fn test_delete_get() {
    let sstable_store = mock_sstable_store();
    let hummock_options = Arc::new(default_config_for_test());
    let (env, hummock_manager_ref, _cluster_manager_ref, worker_node) =
        setup_compute_env(8080).await;
    let hummock_meta_client = Arc::new(MockHummockMetaClient::new(
        hummock_manager_ref.clone(),
        worker_node.id,
    ));

    let sstable_id_manager = Arc::new(SstableIdManager::new(
        hummock_meta_client.clone(),
        hummock_options.sstable_id_remote_fetch_number,
    ));

    let (hummock_event_handler, event_tx) = prepare_hummock_event_handler(
        hummock_options.clone(),
        env,
        hummock_manager_ref,
        worker_node,
        sstable_store.clone(),
        sstable_id_manager.clone(),
    )
    .await;

    let version_update_notifier_tx = hummock_event_handler.version_update_notifier_tx();

    tokio::spawn(hummock_event_handler.start_hummock_event_handler_worker());

    let (tx, rx) = tokio::sync::oneshot::channel::<LocalHummockStorage>();
    event_tx
        .send(HummockEvent::RegisterHummockInstance {
            table_id: TableId::default(),
            instance_id: 0,
            event_tx_for_instance: event_tx.clone(),
            sync_result_sender: tx,
        })
        .unwrap();

<<<<<<< HEAD
    let hummock_storage = rx.await.unwrap();
    let initial_epoch = hummock_storage
        .read_version()
        .read()
        .committed()
        .max_committed_epoch();
=======
    let hummock_storage =
        LocalHummockStorage::for_test(sstable_store, read_version, event_tx.clone());
>>>>>>> 7fbee0aa

    let epoch1 = initial_epoch + 1;
    let batch1 = vec![
        (
            prefixed_key(Bytes::from("aa")),
            StorageValue::new_put("111"),
        ),
        (
            prefixed_key(Bytes::from("bb")),
            StorageValue::new_put("222"),
        ),
    ];
    hummock_storage
        .ingest_batch(
            batch1,
            vec![],
            WriteOptions {
                epoch: epoch1,
                table_id: Default::default(),
            },
        )
        .await
        .unwrap();

    let ssts = sync_epoch(&event_tx, epoch1).await.uncommitted_ssts;
    hummock_meta_client
        .commit_epoch(epoch1, ssts)
        .await
        .unwrap();
    let epoch2 = initial_epoch + 2;
    let batch2 = vec![(prefixed_key(Bytes::from("bb")), StorageValue::new_delete())];
    hummock_storage
        .ingest_batch(
            batch2,
            vec![],
            WriteOptions {
                epoch: epoch2,
                table_id: Default::default(),
            },
        )
        .await
        .unwrap();
    let ssts = sync_epoch(&event_tx, epoch2).await.uncommitted_ssts;
    hummock_meta_client
        .commit_epoch(epoch2, ssts)
        .await
        .unwrap();

    try_wait_epoch_for_test(epoch2, &version_update_notifier_tx).await;
    assert!(hummock_storage
        .get(
            &prefixed_key("bb".as_bytes()),
            epoch2,
            ReadOptions {
                prefix_hint: None,
                check_bloom_filter: true,
                table_id: Default::default(),
                retention_seconds: None,
            }
        )
        .await
        .unwrap()
        .is_none());
}

#[tokio::test]
async fn test_multiple_epoch_sync() {
    let sstable_store = mock_sstable_store();
    let hummock_options = Arc::new(default_config_for_test());
    let (env, hummock_manager_ref, _cluster_manager_ref, worker_node) =
        setup_compute_env(8080).await;
    let hummock_meta_client = Arc::new(MockHummockMetaClient::new(
        hummock_manager_ref.clone(),
        worker_node.id,
    ));

    let sstable_id_manager = Arc::new(SstableIdManager::new(
        hummock_meta_client.clone(),
        hummock_options.sstable_id_remote_fetch_number,
    ));

    let (hummock_event_handler, event_tx) = prepare_hummock_event_handler(
        hummock_options.clone(),
        env,
        hummock_manager_ref,
        worker_node,
        sstable_store.clone(),
        sstable_id_manager.clone(),
    )
    .await;
    let version_update_notifier_tx = hummock_event_handler.version_update_notifier_tx();

    tokio::spawn(hummock_event_handler.start_hummock_event_handler_worker());

    let (tx, rx) = tokio::sync::oneshot::channel::<LocalHummockStorage>();
    event_tx
        .send(HummockEvent::RegisterHummockInstance {
            table_id: TableId::default(),
            instance_id: 0,
            event_tx_for_instance: event_tx.clone(),
            sync_result_sender: tx,
        })
        .unwrap();

<<<<<<< HEAD
    let hummock_storage = rx.await.unwrap();
    let initial_epoch = hummock_storage
        .read_version()
        .read()
        .committed()
        .max_committed_epoch();
=======
    let hummock_storage =
        LocalHummockStorage::for_test(sstable_store, read_version, event_tx.clone());
>>>>>>> 7fbee0aa

    let epoch1 = initial_epoch + 1;
    let batch1 = vec![
        (
            prefixed_key(Bytes::from("aa")),
            StorageValue::new_put("111"),
        ),
        (
            prefixed_key(Bytes::from("bb")),
            StorageValue::new_put("222"),
        ),
    ];
    hummock_storage
        .ingest_batch(
            batch1,
            vec![],
            WriteOptions {
                epoch: epoch1,
                table_id: Default::default(),
            },
        )
        .await
        .unwrap();

    let epoch2 = initial_epoch + 2;
    let batch2 = vec![(prefixed_key(Bytes::from("bb")), StorageValue::new_delete())];
    hummock_storage
        .ingest_batch(
            batch2,
            vec![],
            WriteOptions {
                epoch: epoch2,
                table_id: Default::default(),
            },
        )
        .await
        .unwrap();

    let epoch3 = initial_epoch + 3;
    let batch3 = vec![
        (
            prefixed_key(Bytes::from("aa")),
            StorageValue::new_put("444"),
        ),
        (
            prefixed_key(Bytes::from("bb")),
            StorageValue::new_put("555"),
        ),
    ];
    hummock_storage
        .ingest_batch(
            batch3,
            vec![],
            WriteOptions {
                epoch: epoch3,
                table_id: Default::default(),
            },
        )
        .await
        .unwrap();
    let test_get = || {
        let hummock_storage_clone = hummock_storage.clone();
        async move {
            assert_eq!(
                hummock_storage_clone
                    .get(
                        &prefixed_key("bb".as_bytes()),
                        epoch1,
                        ReadOptions {
                            table_id: Default::default(),
                            retention_seconds: None,
                            check_bloom_filter: true,
                            prefix_hint: None,
                        },
                    )
                    .await
                    .unwrap()
                    .unwrap(),
                "222".as_bytes()
            );
            assert!(hummock_storage_clone
                .get(
                    &prefixed_key("bb".as_bytes()),
                    epoch2,
                    ReadOptions {
                        table_id: Default::default(),
                        retention_seconds: None,
                        check_bloom_filter: true,
                        prefix_hint: None,
                    },
                )
                .await
                .unwrap()
                .is_none());
            assert_eq!(
                hummock_storage_clone
                    .get(
                        &prefixed_key("bb".as_bytes()),
                        epoch3,
                        ReadOptions {
                            table_id: Default::default(),
                            retention_seconds: None,
                            check_bloom_filter: true,
                            prefix_hint: None,
                        },
                    )
                    .await
                    .unwrap()
                    .unwrap(),
                "555".as_bytes()
            );
        }
    };
    test_get().await;
    event_tx
        .send(HummockEvent::SealEpoch {
            epoch: epoch1,
            is_checkpoint: false,
        })
        .unwrap();
    let sync_result2 = sync_epoch(&event_tx, epoch2).await;
    let sync_result3 = sync_epoch(&event_tx, epoch3).await;
    test_get().await;
    hummock_meta_client
        .commit_epoch(epoch2, sync_result2.uncommitted_ssts)
        .await
        .unwrap();
    hummock_meta_client
        .commit_epoch(epoch3, sync_result3.uncommitted_ssts)
        .await
        .unwrap();

    try_wait_epoch_for_test(epoch3, &version_update_notifier_tx).await;
    test_get().await;
}

#[tokio::test]
async fn test_iter_with_min_epoch() {
    let sstable_store = mock_sstable_store();
    let hummock_options = Arc::new(default_config_for_test());
    let (env, hummock_manager_ref, _cluster_manager_ref, worker_node) =
        setup_compute_env(8080).await;
    let hummock_meta_client = Arc::new(MockHummockMetaClient::new(
        hummock_manager_ref.clone(),
        worker_node.id,
    ));

    let sstable_id_manager = Arc::new(SstableIdManager::new(
        hummock_meta_client.clone(),
        hummock_options.sstable_id_remote_fetch_number,
    ));

    let (hummock_event_handler, event_tx) = prepare_hummock_event_handler(
        hummock_options.clone(),
        env,
        hummock_manager_ref,
        worker_node,
        sstable_store.clone(),
        sstable_id_manager.clone(),
    )
    .await;

    let version_update_notifier_tx = hummock_event_handler.version_update_notifier_tx();
    tokio::spawn(hummock_event_handler.start_hummock_event_handler_worker());

<<<<<<< HEAD
    let (tx, rx) = tokio::sync::oneshot::channel::<LocalHummockStorage>();
    event_tx
        .send(HummockEvent::RegisterHummockInstance {
            table_id: TableId::default(),
            instance_id: 0,
            event_tx_for_instance: event_tx.clone(),
            sync_result_sender: tx,
        })
        .unwrap();

    let hummock_storage = rx.await.unwrap();
=======
    let hummock_storage =
        LocalHummockStorage::for_test(sstable_store, read_version, event_tx.clone());
>>>>>>> 7fbee0aa

    let epoch1 = (31 * 1000) << 16;

    let gen_key = |index: usize| -> String { format!("key_{}", index) };

    let gen_val = |index: usize| -> String { format!("val_{}", index) };

    // epoch 1 write
    let batch_epoch1: Vec<(Bytes, StorageValue)> = (0..10)
        .into_iter()
        .map(|index| {
            (
                prefixed_key(Bytes::from(gen_key(index))),
                StorageValue::new_put(gen_val(index)),
            )
        })
        .collect();

    hummock_storage
        .ingest_batch(
            batch_epoch1,
            vec![],
            WriteOptions {
                epoch: epoch1,
                table_id: Default::default(),
            },
        )
        .await
        .unwrap();

    let epoch2 = (32 * 1000) << 16;
    // epoch 2 write
    let batch_epoch2: Vec<(Bytes, StorageValue)> = (20..30)
        .into_iter()
        .map(|index| {
            (
                prefixed_key(Bytes::from(gen_key(index))),
                StorageValue::new_put(gen_val(index)),
            )
        })
        .collect();

    hummock_storage
        .ingest_batch(
            batch_epoch2,
            vec![],
            WriteOptions {
                epoch: epoch2,
                table_id: Default::default(),
            },
        )
        .await
        .unwrap();

    {
        // test before sync
        {
            let mut iter = hummock_storage
                .iter(
                    (Unbounded, Unbounded),
                    epoch1,
                    ReadOptions {
                        table_id: Default::default(),
                        retention_seconds: None,
                        check_bloom_filter: true,
                        prefix_hint: None,
                    },
                )
                .await
                .unwrap();

            let result = iter.collect(None).await.unwrap();
            assert_eq!(10, result.len());
        }

        {
            let mut iter = hummock_storage
                .iter(
                    (Unbounded, Unbounded),
                    epoch2,
                    ReadOptions {
                        table_id: Default::default(),
                        retention_seconds: None,
                        check_bloom_filter: true,
                        prefix_hint: None,
                    },
                )
                .await
                .unwrap();

            let result = iter.collect(None).await.unwrap();
            assert_eq!(20, result.len());
        }

        {
            let mut iter = hummock_storage
                .iter(
                    (Unbounded, Unbounded),
                    epoch2,
                    ReadOptions {
                        table_id: Default::default(),
                        retention_seconds: Some(1),
                        check_bloom_filter: true,
                        prefix_hint: None,
                    },
                )
                .await
                .unwrap();

            let result = iter.collect(None).await.unwrap();
            assert_eq!(10, result.len());
        }
    }

    {
        // test after sync

        let sync_result1 = sync_epoch(&event_tx, epoch1).await;
        let sync_result2 = sync_epoch(&event_tx, epoch2).await;
        hummock_meta_client
            .commit_epoch(epoch1, sync_result1.uncommitted_ssts)
            .await
            .unwrap();
        hummock_meta_client
            .commit_epoch(epoch2, sync_result2.uncommitted_ssts)
            .await
            .unwrap();

        try_wait_epoch_for_test(epoch2, &version_update_notifier_tx).await;

        {
            let mut iter = hummock_storage
                .iter(
                    (Unbounded, Unbounded),
                    epoch1,
                    ReadOptions {
                        table_id: Default::default(),
                        retention_seconds: None,
                        check_bloom_filter: true,
                        prefix_hint: None,
                    },
                )
                .await
                .unwrap();

            let result = iter.collect(None).await.unwrap();
            assert_eq!(10, result.len());
        }

        {
            let mut iter = hummock_storage
                .iter(
                    (Unbounded, Unbounded),
                    epoch2,
                    ReadOptions {
                        table_id: Default::default(),
                        retention_seconds: None,
                        check_bloom_filter: true,
                        prefix_hint: None,
                    },
                )
                .await
                .unwrap();

            let result = iter.collect(None).await.unwrap();
            assert_eq!(20, result.len());
        }

        {
            let mut iter = hummock_storage
                .iter(
                    (Unbounded, Unbounded),
                    epoch2,
                    ReadOptions {
                        table_id: Default::default(),
                        retention_seconds: Some(1),
                        check_bloom_filter: true,
                        prefix_hint: None,
                    },
                )
                .await
                .unwrap();

            let result = iter.collect(None).await.unwrap();
            assert_eq!(10, result.len());
        }
    }
}

#[tokio::test]
async fn test_hummock_version_reader() {
    let sstable_store = mock_sstable_store();
    let hummock_options = Arc::new(default_config_for_test());
    let (env, hummock_manager_ref, _cluster_manager_ref, worker_node) =
        setup_compute_env(8080).await;
    let hummock_meta_client = Arc::new(MockHummockMetaClient::new(
        hummock_manager_ref.clone(),
        worker_node.id,
    ));

    let sstable_id_manager = Arc::new(SstableIdManager::new(
        hummock_meta_client.clone(),
        hummock_options.sstable_id_remote_fetch_number,
    ));

    let (hummock_event_handler, event_tx) = prepare_hummock_event_handler(
        hummock_options.clone(),
        env,
        hummock_manager_ref,
        worker_node,
        sstable_store.clone(),
        sstable_id_manager.clone(),
    )
    .await;

    let version_update_notifier_tx = hummock_event_handler.version_update_notifier_tx();
    tokio::spawn(hummock_event_handler.start_hummock_event_handler_worker());

<<<<<<< HEAD
    let (tx, rx) = tokio::sync::oneshot::channel::<LocalHummockStorage>();
    event_tx
        .send(HummockEvent::RegisterHummockInstance {
            table_id: TableId::default(),
            instance_id: 0,
            event_tx_for_instance: event_tx.clone(),
            sync_result_sender: tx,
        })
        .unwrap();

    let hummock_storage = rx.await.unwrap();
=======
    let hummock_storage = LocalHummockStorage::for_test(
        sstable_store.clone(),
        read_version.clone(),
        event_tx.clone(),
    );
>>>>>>> 7fbee0aa

    let hummock_version_reader =
        HummockVersionReader::new(sstable_store, Arc::new(StateStoreMetrics::unused()));

    let epoch1 = (31 * 1000) << 16;

    let gen_key = |index: usize| -> String { format!("key_{}", index) };

    let gen_val = |index: usize| -> String { format!("val_{}", index) };

    // epoch 1 write
    let batch_epoch1: Vec<(Bytes, StorageValue)> = (0..10)
        .into_iter()
        .map(|index| {
            (
                prefixed_key(Bytes::from(gen_key(index))),
                StorageValue::new_put(gen_val(index)),
            )
        })
        .collect();

    let epoch2 = (32 * 1000) << 16;
    // epoch 2 write
    let batch_epoch2: Vec<(Bytes, StorageValue)> = (20..30)
        .into_iter()
        .map(|index| {
            (
                prefixed_key(Bytes::from(gen_key(index))),
                StorageValue::new_put(gen_val(index)),
            )
        })
        .collect();

    let epoch3 = (33 * 1000) << 16;
    // epoch 3 write
    let batch_epoch3: Vec<(Bytes, StorageValue)> = (40..50)
        .into_iter()
        .map(|index| {
            (
                prefixed_key(Bytes::from(gen_key(index))),
                StorageValue::new_put(gen_val(index)),
            )
        })
        .collect();
    {
        hummock_storage
            .ingest_batch(
                batch_epoch1,
                vec![],
                WriteOptions {
                    epoch: epoch1,
                    table_id: Default::default(),
                },
            )
            .await
            .unwrap();

        hummock_storage
            .ingest_batch(
                batch_epoch2,
                vec![],
                WriteOptions {
                    epoch: epoch2,
                    table_id: Default::default(),
                },
            )
            .await
            .unwrap();

        hummock_storage
            .ingest_batch(
                batch_epoch3,
                vec![],
                WriteOptions {
                    epoch: epoch3,
                    table_id: Default::default(),
                },
            )
            .await
            .unwrap();

        {
            // test before sync
            {
                let read_snapshot = read_filter_for_local(
                    epoch1,
                    TableId::default(),
                    &(Unbounded, Unbounded),
                    hummock_storage.read_version(),
                )
                .unwrap();

                let mut iter = hummock_version_reader
                    .iter(
                        (Unbounded, Unbounded),
                        epoch1,
                        ReadOptions {
                            table_id: Default::default(),
                            retention_seconds: None,
                            check_bloom_filter: true,
                            prefix_hint: None,
                        },
                        read_snapshot,
                    )
                    .await
                    .unwrap();

                let result = iter.collect(None).await.unwrap();
                assert_eq!(10, result.len());
            }

            {
                let read_snapshot = read_filter_for_local(
                    epoch2,
                    TableId::default(),
                    &(Unbounded, Unbounded),
                    hummock_storage.read_version(),
                )
                .unwrap();

                let mut iter = hummock_version_reader
                    .iter(
                        (Unbounded, Unbounded),
                        epoch2,
                        ReadOptions {
                            table_id: Default::default(),
                            retention_seconds: None,
                            check_bloom_filter: true,
                            prefix_hint: None,
                        },
                        read_snapshot,
                    )
                    .await
                    .unwrap();

                let result = iter.collect(None).await.unwrap();
                assert_eq!(20, result.len());
            }

            {
                let read_snapshot = read_filter_for_local(
                    epoch2,
                    TableId::default(),
                    &(Unbounded, Unbounded),
                    hummock_storage.read_version(),
                )
                .unwrap();

                let mut iter = hummock_version_reader
                    .iter(
                        (Unbounded, Unbounded),
                        epoch2,
                        ReadOptions {
                            table_id: Default::default(),
                            retention_seconds: Some(1),
                            check_bloom_filter: true,
                            prefix_hint: None,
                        },
                        read_snapshot,
                    )
                    .await
                    .unwrap();

                let result = iter.collect(None).await.unwrap();
                assert_eq!(10, result.len());
            }
        }

        {
            let basic_read_version =
                Arc::new(RwLock::new(hummock_storage.read_version().read().clone()));
            let sync_result1 = sync_epoch(&event_tx, epoch1).await;
            hummock_meta_client
                .commit_epoch(epoch1, sync_result1.uncommitted_ssts)
                .await
                .unwrap();
            try_wait_epoch_for_test(epoch1, &version_update_notifier_tx).await;

            let sync_result2 = sync_epoch(&event_tx, epoch2).await;
            hummock_meta_client
                .commit_epoch(epoch2, sync_result2.uncommitted_ssts)
                .await
                .unwrap();
            try_wait_epoch_for_test(epoch2, &version_update_notifier_tx).await;
            let read_version_2 =
                Arc::new(RwLock::new(hummock_storage.read_version().read().clone()));

            let sync_result3 = sync_epoch(&event_tx, epoch3).await;
            hummock_meta_client
                .commit_epoch(epoch3, sync_result3.uncommitted_ssts)
                .await
                .unwrap();
            try_wait_epoch_for_test(epoch3, &version_update_notifier_tx).await;
            let read_version_3 =
                Arc::new(RwLock::new(hummock_storage.read_version().read().clone()));

            {
                let read_snapshot = read_filter_for_batch(
                    epoch1,
                    TableId::default(),
                    &(Unbounded, Unbounded),
                    vec![
                        basic_read_version.clone(),
                        read_version_2.clone(),
                        read_version_3.clone(),
                    ],
                )
                .unwrap();

                assert_eq!(
                    read_version_3.read().committed().max_committed_epoch(),
                    read_snapshot.2.max_committed_epoch()
                );

                let mut iter = hummock_version_reader
                    .iter(
                        (Unbounded, Unbounded),
                        epoch1,
                        ReadOptions {
                            table_id: Default::default(),
                            retention_seconds: None,
                            check_bloom_filter: true,
                            prefix_hint: None,
                        },
                        read_snapshot,
                    )
                    .await
                    .unwrap();

                let result = iter.collect(None).await.unwrap();
                assert_eq!(10, result.len());
            }

            {
                let read_snapshot = read_filter_for_batch(
                    epoch2,
                    TableId::default(),
                    &(Unbounded, Unbounded),
                    vec![
                        basic_read_version.clone(),
                        read_version_2.clone(),
                        read_version_3.clone(),
                    ],
                )
                .unwrap();

                assert_eq!(
                    read_version_3.read().committed().max_committed_epoch(),
                    read_snapshot.2.max_committed_epoch()
                );

                let mut iter = hummock_version_reader
                    .iter(
                        (Unbounded, Unbounded),
                        epoch2,
                        ReadOptions {
                            table_id: Default::default(),
                            retention_seconds: None,
                            check_bloom_filter: true,
                            prefix_hint: None,
                        },
                        read_snapshot,
                    )
                    .await
                    .unwrap();

                let result = iter.collect(None).await.unwrap();
                assert_eq!(20, result.len());
            }

            {
                let read_snapshot = read_filter_for_batch(
                    epoch2,
                    TableId::default(),
                    &(Unbounded, Unbounded),
                    vec![
                        basic_read_version.clone(),
                        read_version_2.clone(),
                        read_version_3.clone(),
                    ],
                )
                .unwrap();

                assert_eq!(
                    read_version_3.read().committed().max_committed_epoch(),
                    read_snapshot.2.max_committed_epoch()
                );

                let mut iter = hummock_version_reader
                    .iter(
                        (Unbounded, Unbounded),
                        epoch2,
                        ReadOptions {
                            table_id: Default::default(),
                            retention_seconds: Some(1),
                            check_bloom_filter: true,
                            prefix_hint: None,
                        },
                        read_snapshot,
                    )
                    .await
                    .unwrap();

                let result = iter.collect(None).await.unwrap();
                assert_eq!(10, result.len());
            }

            {
                let read_snapshot = read_filter_for_batch(
                    epoch3,
                    TableId::default(),
                    &(Unbounded, Unbounded),
                    vec![
                        basic_read_version.clone(),
                        read_version_2.clone(),
                        read_version_3.clone(),
                    ],
                )
                .unwrap();

                assert_eq!(
                    read_version_3.read().committed().max_committed_epoch(),
                    read_snapshot.2.max_committed_epoch()
                );

                let mut iter = hummock_version_reader
                    .iter(
                        (Unbounded, Unbounded),
                        epoch3,
                        ReadOptions {
                            table_id: Default::default(),
                            retention_seconds: None,
                            check_bloom_filter: true,
                            prefix_hint: None,
                        },
                        read_snapshot,
                    )
                    .await
                    .unwrap();

                let result = iter.collect(None).await.unwrap();
                assert_eq!(30, result.len());
            }

            {
                let start_key = prefixed_key(Bytes::from(gen_key(25))).to_vec();
                let end_key = prefixed_key(Bytes::from(gen_key(50))).to_vec();

                let key_range = (Included(start_key), Excluded(end_key));

                {
                    let read_snapshot = read_filter_for_batch(
                        epoch2,
                        TableId::default(),
                        &key_range,
                        vec![
                            basic_read_version.clone(),
                            read_version_2.clone(),
                            read_version_3.clone(),
                        ],
                    )
                    .unwrap();

                    assert_eq!(
                        read_version_3.read().committed().max_committed_epoch(),
                        read_snapshot.2.max_committed_epoch()
                    );

                    let mut iter = hummock_version_reader
                        .iter(
                            key_range.clone(),
                            epoch2,
                            ReadOptions {
                                table_id: Default::default(),
                                retention_seconds: None,
                                check_bloom_filter: true,
                                prefix_hint: None,
                            },
                            read_snapshot,
                        )
                        .await
                        .unwrap();

                    let result = iter.collect(None).await.unwrap();
                    assert_eq!(8, result.len());
                }

                {
                    let read_snapshot = read_filter_for_batch(
                        epoch3,
                        TableId::default(),
                        &key_range,
                        vec![
                            basic_read_version.clone(),
                            read_version_2.clone(),
                            read_version_3.clone(),
                        ],
                    )
                    .unwrap();

                    assert_eq!(
                        read_version_3.read().committed().max_committed_epoch(),
                        read_snapshot.2.max_committed_epoch()
                    );

                    let mut iter = hummock_version_reader
                        .iter(
                            key_range.clone(),
                            epoch3,
                            ReadOptions {
                                table_id: Default::default(),
                                retention_seconds: None,
                                check_bloom_filter: true,
                                prefix_hint: None,
                            },
                            read_snapshot,
                        )
                        .await
                        .unwrap();

                    let result = iter.collect(None).await.unwrap();
                    assert_eq!(18, result.len());
                }
            }
        }
    }
}<|MERGE_RESOLUTION|>--- conflicted
+++ resolved
@@ -121,6 +121,26 @@
     rx.await.unwrap().unwrap()
 }
 
+async fn get_local_hummock_storage(
+    table_id: TableId,
+    instance_id: u64,
+    event_tx: UnboundedSender<HummockEvent>,
+    hummock_version_reader: HummockVersionReader,
+) -> LocalHummockStorage {
+    let (tx, rx) = tokio::sync::oneshot::channel();
+    event_tx
+        .send(HummockEvent::RegisterHummockInstance {
+            table_id,
+            instance_id,
+            event_tx_for_instance: event_tx.clone(),
+            hummock_version_reader,
+            sync_result_sender: tx,
+        })
+        .unwrap();
+
+    rx.await.unwrap()
+}
+
 #[tokio::test]
 async fn test_storage_basic() {
     let sstable_store = mock_sstable_store();
@@ -150,22 +170,16 @@
 
     tokio::spawn(hummock_event_handler.start_hummock_event_handler_worker());
 
-<<<<<<< HEAD
-    let (tx, rx) = tokio::sync::oneshot::channel::<LocalHummockStorage>();
-    event_tx
-        .send(HummockEvent::RegisterHummockInstance {
-            table_id: TableId::default(),
-            instance_id: 0,
-            event_tx_for_instance: event_tx.clone(),
-            sync_result_sender: tx,
-        })
-        .unwrap();
-
-    let hummock_storage = rx.await.unwrap();
-=======
-    let hummock_storage =
-        LocalHummockStorage::for_test(sstable_store, read_version, event_tx.clone());
->>>>>>> 7fbee0aa
+    let hummock_version_reader =
+        HummockVersionReader::new(sstable_store, Arc::new(StateStoreMetrics::unused()));
+
+    let hummock_storage = get_local_hummock_storage(
+        Default::default(),
+        1,
+        event_tx.clone(),
+        hummock_version_reader,
+    )
+    .await;
 
     // First batch inserts the anchor and others.
     let mut batch1 = vec![
@@ -511,29 +525,20 @@
     let version_update_notifier_tx = hummock_event_handler.version_update_notifier_tx();
     tokio::spawn(hummock_event_handler.start_hummock_event_handler_worker());
 
-<<<<<<< HEAD
-    let (tx, rx) = tokio::sync::oneshot::channel::<LocalHummockStorage>();
-    event_tx
-        .send(HummockEvent::RegisterHummockInstance {
-            table_id: TableId::default(),
-            instance_id: 0,
-            event_tx_for_instance: event_tx.clone(),
-            sync_result_sender: tx,
-        })
-        .unwrap();
-
-    let hummock_storage = rx.await.unwrap();
-
-    let epoch1: _ = hummock_storage
-        .read_version()
-        .read()
-        .committed()
-        .max_committed_epoch()
-        + 1;
-=======
-    let hummock_storage =
-        LocalHummockStorage::for_test(sstable_store, read_version, event_tx.clone());
->>>>>>> 7fbee0aa
+    let hummock_version_reader =
+        HummockVersionReader::new(sstable_store, Arc::new(StateStoreMetrics::unused()));
+
+    let hummock_storage = get_local_hummock_storage(
+        Default::default(),
+        1,
+        event_tx.clone(),
+        hummock_version_reader,
+    )
+    .await;
+
+    let read_version = hummock_storage.read_version();
+
+    let epoch1: _ = read_version.read().committed().max_committed_epoch() + 1;
 
     // ingest 26B batch
     let mut batch1 = vec![
@@ -780,31 +785,24 @@
     .await;
 
     let version_update_notifier_tx = hummock_event_handler.version_update_notifier_tx();
-
     tokio::spawn(hummock_event_handler.start_hummock_event_handler_worker());
 
-    let (tx, rx) = tokio::sync::oneshot::channel::<LocalHummockStorage>();
-    event_tx
-        .send(HummockEvent::RegisterHummockInstance {
-            table_id: TableId::default(),
-            instance_id: 0,
-            event_tx_for_instance: event_tx.clone(),
-            sync_result_sender: tx,
-        })
-        .unwrap();
-
-<<<<<<< HEAD
-    let hummock_storage = rx.await.unwrap();
+    let hummock_version_reader =
+        HummockVersionReader::new(sstable_store, Arc::new(StateStoreMetrics::unused()));
+
+    let hummock_storage = get_local_hummock_storage(
+        Default::default(),
+        1,
+        event_tx.clone(),
+        hummock_version_reader,
+    )
+    .await;
+
     let initial_epoch = hummock_storage
         .read_version()
         .read()
         .committed()
         .max_committed_epoch();
-=======
-    let hummock_storage =
-        LocalHummockStorage::for_test(sstable_store, read_version, event_tx.clone());
->>>>>>> 7fbee0aa
-
     let epoch1 = initial_epoch + 1;
     let batch1 = vec![
         (
@@ -898,27 +896,22 @@
 
     tokio::spawn(hummock_event_handler.start_hummock_event_handler_worker());
 
-    let (tx, rx) = tokio::sync::oneshot::channel::<LocalHummockStorage>();
-    event_tx
-        .send(HummockEvent::RegisterHummockInstance {
-            table_id: TableId::default(),
-            instance_id: 0,
-            event_tx_for_instance: event_tx.clone(),
-            sync_result_sender: tx,
-        })
-        .unwrap();
-
-<<<<<<< HEAD
-    let hummock_storage = rx.await.unwrap();
+    let hummock_version_reader =
+        HummockVersionReader::new(sstable_store, Arc::new(StateStoreMetrics::unused()));
+
+    let hummock_storage = get_local_hummock_storage(
+        Default::default(),
+        1,
+        event_tx.clone(),
+        hummock_version_reader,
+    )
+    .await;
+
     let initial_epoch = hummock_storage
         .read_version()
         .read()
         .committed()
         .max_committed_epoch();
-=======
-    let hummock_storage =
-        LocalHummockStorage::for_test(sstable_store, read_version, event_tx.clone());
->>>>>>> 7fbee0aa
 
     let epoch1 = initial_epoch + 1;
     let batch1 = vec![
@@ -1084,22 +1077,16 @@
     let version_update_notifier_tx = hummock_event_handler.version_update_notifier_tx();
     tokio::spawn(hummock_event_handler.start_hummock_event_handler_worker());
 
-<<<<<<< HEAD
-    let (tx, rx) = tokio::sync::oneshot::channel::<LocalHummockStorage>();
-    event_tx
-        .send(HummockEvent::RegisterHummockInstance {
-            table_id: TableId::default(),
-            instance_id: 0,
-            event_tx_for_instance: event_tx.clone(),
-            sync_result_sender: tx,
-        })
-        .unwrap();
-
-    let hummock_storage = rx.await.unwrap();
-=======
-    let hummock_storage =
-        LocalHummockStorage::for_test(sstable_store, read_version, event_tx.clone());
->>>>>>> 7fbee0aa
+    let hummock_version_reader =
+        HummockVersionReader::new(sstable_store, Arc::new(StateStoreMetrics::unused()));
+
+    let hummock_storage = get_local_hummock_storage(
+        Default::default(),
+        1,
+        event_tx.clone(),
+        hummock_version_reader,
+    )
+    .await;
 
     let epoch1 = (31 * 1000) << 16;
 
@@ -1318,28 +1305,16 @@
     let version_update_notifier_tx = hummock_event_handler.version_update_notifier_tx();
     tokio::spawn(hummock_event_handler.start_hummock_event_handler_worker());
 
-<<<<<<< HEAD
-    let (tx, rx) = tokio::sync::oneshot::channel::<LocalHummockStorage>();
-    event_tx
-        .send(HummockEvent::RegisterHummockInstance {
-            table_id: TableId::default(),
-            instance_id: 0,
-            event_tx_for_instance: event_tx.clone(),
-            sync_result_sender: tx,
-        })
-        .unwrap();
-
-    let hummock_storage = rx.await.unwrap();
-=======
-    let hummock_storage = LocalHummockStorage::for_test(
-        sstable_store.clone(),
-        read_version.clone(),
-        event_tx.clone(),
-    );
->>>>>>> 7fbee0aa
-
     let hummock_version_reader =
         HummockVersionReader::new(sstable_store, Arc::new(StateStoreMetrics::unused()));
+
+    let hummock_storage = get_local_hummock_storage(
+        Default::default(),
+        1,
+        event_tx.clone(),
+        hummock_version_reader.clone(),
+    )
+    .await;
 
     let epoch1 = (31 * 1000) << 16;
 
